#!/usr/bin/env python

"""Software Carpentry Windows Installer

Helps mimic a *nix environment on Windows with as little work as possible.

The script:
<<<<<<< HEAD
* Installs nano and makes it accessible from Git for Windows
* Provides standard nosetests behavior for Git for Windows
=======
* Installs nano and makes it accessible from msysgit
* Installs sqlite3 and makes it accessible from msysGit
* Creates ~/nano.rc with links to syntax highlighting configs
* Provides standard nosetests behavior for msysgit
>>>>>>> 62176032

To use:

1. Install Python, IPython, and Nose.  An easy way to do this is with
   the Anaconda CE Python distribution
   http://continuum.io/anacondace.html
<<<<<<< HEAD
2. Install Git for Windows
   http://code.google.com/p/msysgit/downloads/list?q=full+installer+official+git
=======
2. Install msysgit
   http://code.google.com/p/msysgit/downloads/list
>>>>>>> 62176032
3. Run swc_windows_installer.py
   You should be able to simply double click the file in Windows

"""

import hashlib
try:  # Python 3
    from io import BytesIO as _BytesIO
except ImportError:  # Python 2
    from StringIO import StringIO as _BytesIO
import os
import re
import sys
import tarfile
try:  # Python 3
    from urllib.request import urlopen as _urlopen
except ImportError:  # Python 2
    from urllib2 import urlopen as _urlopen
import zipfile


if sys.version_info >= (3, 0):  # Python 3
    open3 = open
else:
    def open3(file, mode='r', newline=None):
        if newline:
            if newline != '\n':
                raise NotImplementedError(newline)
            f = open(file, mode + 'b')
        else:
            f = open(file, mode)
        return f


def download(url, sha1):
    """Download a file and verify it's hash"""
    r = _urlopen(url)
    byte_content = r.read()
    download_sha1 = hashlib.sha1(byte_content).hexdigest()
    if download_sha1 != sha1:
        raise ValueError(
            'downloaded {!r} has the wrong SHA1 hash: {} != {}'.format(
                url, download_sha1, sha1))
    return byte_content


def splitall(path):
    """Split a path into a list of components

    >>> splitall('nano-2.2.6/doc/Makefile.am')
    ['nano-2.2.6', 'doc', 'Makefile.am']
    """
    parts = []
    while True:
        head, tail = os.path.split(path)
        if tail:
            parts.insert(0, tail)
        elif head:
            parts.insert(0, head)
            break
        else:
            break
        path = head
    return parts


def transform(tarinfo, strip_components=0):
    """Transform TarInfo objects for extraction"""
    path_components = splitall(tarinfo.name)
    try:
        tarinfo.name = os.path.join(*path_components[strip_components:])
    except TypeError:
        if len(path_components) <= strip_components:
            return None
        raise
    return tarinfo


def tar_install(url, sha1, install_directory, compression='*',
                strip_components=0):
    """Download and install a tar bundle"""
    if not os.path.isdir(install_directory):
        tar_bytes = download(url=url, sha1=sha1)
        tar_io = _BytesIO(tar_bytes)
        filename = os.path.basename(url)
        mode = 'r:{}'.format(compression)
        tar_file = tarfile.open(filename, mode, tar_io)
        os.makedirs(install_directory)
        members = [
            transform(tarinfo=tarinfo, strip_components=strip_components)
            for tarinfo in tar_file]
        tar_file.extractall(
            path=install_directory,
            members=[m for m in members if m is not None])


def zip_install(url, sha1, install_directory):
    """Download and install a zipped bundle"""
    if not os.path.isdir(install_directory):
        zip_bytes = download(url=url, sha1=sha1)
        zip_io = _BytesIO(zip_bytes)
        zip_file = zipfile.ZipFile(zip_io)
        os.makedirs(install_directory)
        zip_file.extractall(install_directory)


def install_nano(install_directory):
    """Download and install the nano text editor"""
    zip_install(
        url='http://www.nano-editor.org/dist/v2.2/NT/nano-2.2.6.zip',
        sha1='f5348208158157060de0a4df339401f36250fe5b',
        install_directory=install_directory)


def install_nanorc(install_directory):
    """Download and install nano syntax highlighting"""
    tar_install(
        url='http://www.nano-editor.org/dist/v2.2/nano-2.2.6.tar.gz',
        sha1='f2a628394f8dda1b9f28c7e7b89ccb9a6dbd302a',
        install_directory=install_directory,
        strip_components=1)
    home = os.path.expanduser('~')
    nanorc = os.path.join(home, 'nano.rc')
    if not os.path.isfile(nanorc):
        syntax_dir = os.path.join(install_directory, 'doc', 'syntax')
        with open3(nanorc, 'w', newline='\n') as f:
            for filename in os.listdir(syntax_dir):
                if filename.endswith('.nanorc'):
                    path = os.path.join(syntax_dir, filename)
                    rel_path = os.path.relpath(path, home)
                    include_path = make_posix_path(os.path.join('~', rel_path))
                    f.write('include {}\n'.format(include_path))


def install_sqlite(install_directory):
    """Download and install the sqlite3 shell"""
    zip_install(
        url='https://sqlite.org/2014/sqlite-shell-win32-x86-3080403.zip',
        sha1='1a8ab0ca9f4c51afeffeb49bd301e1d7f64741bb',
        install_directory=install_directory)


def create_nosetests_entry_point(python_scripts_directory):
    """Creates a terminal-based nosetests entry point for Git for Windows"""
    contents = '\n'.join([
            '#!/usr/bin/env/ python',
            'import sys',
            'import nose',
            "if __name__ == '__main__':",
            '    sys.exit(nose.core.main())',
            '',
            ])
    if not os.path.isdir(python_scripts_directory):
        os.makedirs(python_scripts_directory)
    with open(os.path.join(python_scripts_directory, 'nosetests'), 'w') as f:
        f.write(contents)


def update_bash_profile(extra_paths=()):
    """Create or append to a .bash_profile for Software Carpentry

    Adds nano to the path, sets the default editor to nano, and adds
    additional paths for other executables.
    """
    lines = [
        '',
        '# Add paths for Software-Carpentry-installed scripts and executables',
        'export PATH=\"$PATH:{}\"'.format(':'.join(
            make_posix_path(path) for path in extra_paths),),
        '',
        '# Make nano the default editor',
        'export EDITOR=nano',
        '',
        ]
    config_path = os.path.join(os.path.expanduser('~'), '.bash_profile')
    with open(config_path, 'a') as f:
        f.write('\n'.join(lines))


def make_posix_path(windows_path):
    """Convert a Windows path to a posix path"""
    for regex, sub in [
            (re.compile(r'\\'), '/'),
            (re.compile('^[Cc]:'), '/c'),
            ]:
        windows_path = regex.sub(sub, windows_path)
    return windows_path


def main():
    swc_dir = os.path.join(os.path.expanduser('~'), '.swc')
    bin_dir = os.path.join(swc_dir, 'bin')
    nano_dir = os.path.join(swc_dir, 'lib', 'nano')
    nanorc_dir = os.path.join(swc_dir, 'share', 'nanorc')
    sqlite_dir = os.path.join(swc_dir, 'lib', 'sqlite')
    create_nosetests_entry_point(python_scripts_directory=bin_dir)
    install_nano(install_directory=nano_dir)
    install_nanorc(install_directory=nanorc_dir)
    install_sqlite(install_directory=sqlite_dir)
    update_bash_profile(extra_paths=(nano_dir, sqlite_dir, bin_dir))


if __name__ == '__main__':
    main()<|MERGE_RESOLUTION|>--- conflicted
+++ resolved
@@ -5,28 +5,18 @@
 Helps mimic a *nix environment on Windows with as little work as possible.
 
 The script:
-<<<<<<< HEAD
-* Installs nano and makes it accessible from Git for Windows
-* Provides standard nosetests behavior for Git for Windows
-=======
 * Installs nano and makes it accessible from msysgit
 * Installs sqlite3 and makes it accessible from msysGit
 * Creates ~/nano.rc with links to syntax highlighting configs
 * Provides standard nosetests behavior for msysgit
->>>>>>> 62176032
 
 To use:
 
 1. Install Python, IPython, and Nose.  An easy way to do this is with
    the Anaconda CE Python distribution
    http://continuum.io/anacondace.html
-<<<<<<< HEAD
-2. Install Git for Windows
-   http://code.google.com/p/msysgit/downloads/list?q=full+installer+official+git
-=======
 2. Install msysgit
    http://code.google.com/p/msysgit/downloads/list
->>>>>>> 62176032
 3. Run swc_windows_installer.py
    You should be able to simply double click the file in Windows
 
@@ -170,7 +160,7 @@
 
 
 def create_nosetests_entry_point(python_scripts_directory):
-    """Creates a terminal-based nosetests entry point for Git for Windows"""
+    """Creates a terminal-based nosetests entry point for msysgit"""
     contents = '\n'.join([
             '#!/usr/bin/env/ python',
             'import sys',
