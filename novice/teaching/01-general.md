--- conflicted
+++ resolved
@@ -10,7 +10,6 @@
 
 *   For bootcamps that extend over more than two days (e.g. four afternoons spread over two weeks), it's a good idea to email the learners at the end of each day with a summary of what was taught (with links to the relevant online notes). Not only does this allow absent learners to catch up before the next session, it's also a great opporunity to present the lessons of the day in the context of the entire bootcamp.
 
-<<<<<<< HEAD
 *   Point learners at [http://software-carpentry.org/v5/](http://software-carpentry.org/v5/),
     which is the permanent home of the current learning materials,
     and at [http://software-carpentry.org/v4/](http://software-carpentry.org/v4/),
@@ -31,7 +30,7 @@
     (a) covers our core topics and
     (b) has at least one badged instructor on the teaching roster,
     but are happy to discuss specifics.
-=======
+
 *   Plan for the first 30-60 minutes of the bootcamp to be spent on installation and setup,
     because it's going to happen anyway.
     Running a pre-bootcamp "help desk" doesn't really affect this:
@@ -125,5 +124,4 @@
         lets you identify people who (are going to) have Git problems early.
     3.  Paste the data into an Etherpad for learners to copy.
         As a bonus,
-        this lets you identify people who (are going to) have trouble using a text editor early.
->>>>>>> ba5adc75
+        this lets you identify people who (are going to) have trouble using a text editor early.