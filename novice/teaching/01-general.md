--- conflicted
+++ resolved
@@ -8,7 +8,6 @@
 
 #### Teaching Notes
 
-<<<<<<< HEAD
 *   For bootcamps that extend over more than two days (e.g. four afternoons spread over two weeks), it's a good idea to email the learners at the end of each day with a summary of what was taught (with links to the relevant online notes). Not only does this allow absent learners to catch up before the next session, it's also a great opporunity to present the lessons of the day in the context of the entire bootcamp.
 
 *   Plan for the first 30-60 minutes of the bootcamp to be spent on installation and setup,
@@ -63,7 +62,7 @@
     and any related points the instructor may not have mentioned).
     It's less disruptive to the "live" instructor than interjecting with these points,
     but allows the attendees to get the shared expertise from both instructors.
-=======
+
 *   For bootcamps that extend over more than two days (e.g. four afternoons spread over two weeks),
     it's a good idea to email the learners at the end of each day with a summary of what was taught
     (with links to the relevant online notes).
@@ -104,5 +103,4 @@
         lets you identify people who (are going to) have Git problems early.
     3.  Paste the data into an Etherpad for learners to copy.
         As a bonus,
-        this lets you identify people who (are going to) have trouble using a text editor early.
->>>>>>> bba4ace8
+        this lets you identify people who (are going to) have trouble using a text editor early.