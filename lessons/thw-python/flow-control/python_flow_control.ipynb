{
 "metadata": {
  "name": "python_flow_control"
 },
 "nbformat": 3,
 "nbformat_minor": 0,
 "worksheets": [
  {
   "cells": [
    {
     "cell_type": "markdown",
     "metadata": {},
     "source": [
      "# Python: Flow Control"
     ]
    },
    {
     "cell_type": "markdown",
     "metadata": {},
     "source": [
      "Materials by: John Blischak and other Software Carpentry instructors (Joshua R. Smith, Milad Fatenejad, Katy Huff, Tommy Guy, Anthony Scopatz, and many more)"
     ]
    },
    {
     "cell_type": "markdown",
     "metadata": {},
     "source": [
      "In this lesson we will cover how to write code that will execute only if specified conditions are met and also how to automate repetitive tasks using loops."
     ]
    },
    {
     "cell_type": "markdown",
     "metadata": {},
     "source": [
      "# Boolean operators\n",
      "\n",
      "Python comes with literal comparison operators.  Namely, `< > <= >= == !=`.  All comparisons return the literal Boolean values: `True` or `False`.  These can be used to test values against one another. For example,"
     ]
    },
    {
     "cell_type": "code",
     "collapsed": false,
     "input": [
      "2 + 2 == 4"
     ],
     "language": "python",
     "metadata": {},
     "outputs": []
    },
    {
     "cell_type": "markdown",
     "metadata": {},
     "source": [
      "Comparisons between strings are defined, but may not give the answers you expect:"
     ]
    },
    {
     "cell_type": "code",
     "collapsed": false,
     "input": [
      "'big' > 'small'"
     ],
     "language": "python",
     "metadata": {},
     "outputs": []
    },
    {
     "cell_type": "markdown",
     "metadata": {},
     "source": [
      "Comparisons can be chained together with the the **and** & **or** Python keywords."
     ]
    },
    {
     "cell_type": "code",
     "collapsed": false,
     "input": [
      "1 == 1.0 and 'hello' == 'hello'"
     ],
     "language": "python",
     "metadata": {},
     "outputs": []
    },
    {
     "cell_type": "code",
     "collapsed": false,
     "input": [
      "1 > 10 or False"
     ],
     "language": "python",
     "metadata": {},
     "outputs": []
    },
    {
     "cell_type": "code",
     "collapsed": false,
     "input": [
      "42 < 24 or True and 'wow' != 'mom'"
     ],
     "language": "python",
     "metadata": {},
     "outputs": []
    },
    {
     "cell_type": "markdown",
     "metadata": {},
     "source": [
      "Comparisons may also be negated using the **not** keyword."
     ]
    },
    {
     "cell_type": "code",
     "collapsed": false,
     "input": [
      "not 2 + 2 == 5"
     ],
     "language": "python",
     "metadata": {},
     "outputs": []
    },
    {
     "cell_type": "markdown",
     "metadata": {},
     "source": [
      "Be careful; comparisons will sometimes return a value even when comparing things of different `type`:\n"
     ]
    },
    {
     "cell_type": "code",
     "collapsed": false,
     "input": [
      "'1' < 2          # comparing a string and an int"
     ],
     "language": "python",
     "metadata": {},
     "outputs": []
    },
    {
     "cell_type": "code",
     "collapsed": false,
     "input": [
      "True == 'True'   # comparing a Boolean and a string"
     ],
     "language": "python",
     "metadata": {},
     "outputs": []
    },
    {
     "cell_type": "markdown",
     "metadata": {},
     "source": [
      "Comparisons between strings return results in *lexiographical order*, in which the leftmost characters are compared first. "
     ]
    },
    {
     "cell_type": "code",
     "collapsed": false,
     "input": [
      "'Bears' > 'Packers'"
     ],
     "language": "python",
     "metadata": {},
     "outputs": []
    },
    {
     "cell_type": "markdown",
     "metadata": {},
     "source": [
      "As two special cases, the Boolean values match 0 and 1, but no other integers:"
     ]
    },
    {
     "cell_type": "code",
     "collapsed": false,
     "input": [
      "True == 0"
     ],
     "language": "python",
     "metadata": {},
     "outputs": []
    },
    {
     "cell_type": "code",
     "collapsed": false,
     "input": [
      "True == 1"
     ],
     "language": "python",
     "metadata": {},
     "outputs": []
    },
    {
     "cell_type": "markdown",
     "metadata": {},
     "source": [
      "# If statements\n",
      "\n",
      "Comparisons can be used to control program behavior by placing them in an **if** statement.  Such statements have the following form:\n",
      "\n",
      "    if <condition>:\n",
      "        <indented block of code>\n",
      "\n",
      "The indented code will only be execute if the condition evaluates to `True`, which is a special Boolean value."
     ]
    },
    {
     "cell_type": "code",
     "collapsed": true,
     "input": [
      "x = 5\n",
      "if x < 0:\n",
      "    print \"x is negative\""
     ],
     "language": "python",
     "metadata": {},
     "outputs": []
    },
    {
     "cell_type": "code",
     "collapsed": true,
     "input": [
      "x = -5\n",
      "if x < 0:\n",
      "    print \"x is negative\""
     ],
     "language": "python",
     "metadata": {},
     "outputs": []
    },
    {
     "cell_type": "markdown",
     "metadata": {},
     "source": [
      "The **if** statement can be combined to great effect with a corresponding **else** clause. \n",
      "\n",
      "    if <condition>:\n",
      "        <if-block>\n",
      "    else:\n",
      "        <else-block>\n",
      "        \n",
      "When the condition is `True` the if-block is executed.  When the condition is `False` the else-block is executed instead."
     ]
    },
    {
     "cell_type": "code",
     "collapsed": true,
     "input": [
      "x = 5\n",
      "if x < 0:\n",
      "    print \"x is negative\"\n",
      "else:\n",
      "    print \"x in non-negative\""
     ],
     "language": "python",
     "metadata": {},
     "outputs": []
    },
    {
     "cell_type": "markdown",
     "metadata": {},
     "source": [
      "Many cases may be tested by using the **elif** statement.  These come between all the `if` and `else` statements:\n",
      "\n",
      "    if <if-condition>:\n",
      "        <if-block>\n",
      "    elif <elif-condition>:\n",
      "        <elif-block>\n",
      "    else:\n",
      "        <else-block>\n",
      "        \n",
      "When if-condition is true then only the if-block is executed.  When elif-condition is true then only the elif-block is executed.  When neither of these are true then the else-block is executed."
     ]
    },
    {
     "cell_type": "code",
     "collapsed": true,
     "input": [
      "x = 5\n",
      "if x < 0:\n",
      "    print \"x is negative\"\n",
      "elif x == 0:\n",
      "    print \"x is zero\"\n",
      "else:\n",
      "    print \"x is positive\""
     ],
     "language": "python",
     "metadata": {},
     "outputs": []
    },
    {
     "cell_type": "markdown",
     "metadata": {},
     "source": [
      "While there must be one `if` statement, and there may be at most one `else` statement, there may be as many `elif` statements as are desired.\n",
      "\n",
      "    if <if-condition>:\n",
      "        <if-block>\n",
      "    elif <elif-condition1>:\n",
      "        <elif-block1>\n",
      "    elif <elif-condition2>:\n",
      "        <elif-block2>\n",
      "    elif <elif-condition3>:\n",
      "        <elif-block3>\n",
      "    ...\n",
      "    else:\n",
      "        <else-block>\n",
      "        \n",
      "Only the block for top most condition that is true is executed."
     ]
    },
    {
     "cell_type": "code",
     "collapsed": false,
     "input": [
      "x = 5\n",
      "if x < 0:\n",
      "    print \"x is negative\"\n",
      "elif x == 0:\n",
      "    print \"x is zero\"\n",
      "elif x == 1:\n",
      "    print \"x is zero\"\n",
      "elif x == 2:\n",
      "    print \"x is two\"\n",
      "else:\n",
      "    print \"x is positive and is not equal to 0, 1, or 2\""
     ],
     "language": "python",
     "metadata": {},
     "outputs": []
    },
    {
     "cell_type": "markdown",
     "metadata": {},
     "source": [
      "## Aside About Indentation\n",
      "The indentation is a feature of Python syntax. Some other programming languages use brackets to denote a command block. **Python uses indentation to recognize blocks of code that are part of conditional statements and loops.**   The end of the indentation (that is, the first line that has the same indentation level as the `if`) indicates the end of the block subject to the `if`'s control.  This `if` has more than one statement in each block:"
     ]
    },
    {
     "cell_type": "code",
     "collapsed": false,
     "input": [
      "x = 5\n",
      "if x < 0:\n",
      "    print \"x is negative\"\n",
      "    print \"x is still negative\"\n",
      "else:\n",
      "    print \"x is nonnegative\"\n",
      "    print \"x is still nonnegative\"\n",
      "print \"But what is x?\""
     ],
     "language": "python",
     "metadata": {},
     "outputs": []
    },
    {
     "cell_type": "markdown",
     "metadata": {},
     "source": [
      "The last statement always prints, because it is not inside of either of the two indented blocks controlled by the `if`."
     ]
    },
    {
     "cell_type": "markdown",
     "metadata": {},
     "source": [
      "Python will recognize an indented block as long as everything in the same block is indented the same amount.  The [Python Style Guide (PEP8)](http://www.python.org/dev/peps/pep-0008/)  recommends that you use four spaces."
     ]
    },
    {
     "cell_type": "markdown",
     "metadata": {},
     "source": [
      "## Exercise\n",
<<<<<<< HEAD
      "Write an `if` statement that prints whether x is even or odd."
=======
      "Write an if statement that prints whether x is even or odd.  \n",
      "\n",
      "Hint:  % is the **modular division operator**.  `a % b` returns the remainder after a is divided by b: "
>>>>>>> 8d6edd93
     ]
    },
    {
     "cell_type": "code",
     "collapsed": false,
     "input": [
      "print 3 % 2 \n",
      "print 4 % 2\n",
      "print 5 % 2\n",
      "print 6 % 2"
     ],
     "language": "python",
     "metadata": {},
     "outputs": []
    },
    {
     "cell_type": "code",
     "collapsed": false,
     "input": [
      "print x\n",
      "#  Your code goes here"
     ],
     "language": "python",
     "metadata": {},
     "outputs": []
    },
    {
     "cell_type": "markdown",
     "metadata": {},
     "source": [
      "# Loops\n",
      "Loops come in two flavors: `while` and `for`.  While loops have the following structure:\n",
      "\n",
      "    while <condition>:\n",
      "        <indented block of code>\n",
      "        \n",
      "As long as the condition is `True`, the code in the block will continue to execute.  This may lead to infinitely executing loops!"
     ]
    },
    {
     "cell_type": "code",
     "collapsed": true,
     "input": [
      "fruits = ['apples', 'oranges', 'pears', 'bananas']\n",
      "i = 0\n",
      "while i < len(fruits):\n",
      "    print fruits[i]\n",
      "    i = i + 1"
     ],
     "language": "python",
     "metadata": {},
     "outputs": []
    },
    {
     "cell_type": "markdown",
     "metadata": {},
     "source": [
      "Meanwhile, for-loops have the following structure:\n",
      "\n",
      "    for <loop variable name> in <iterable>:\n",
      "         <indented block of code>\n",
      "\n",
      "Here `<loop variable name>` is the name of a **new** variable that the for loop will define on each iteration, and `<iterable>` is an object that knows how to give us its items in succession.  Lists, sets, and file handles can be iterated over like this.  The `for` loop assigns `<loop variable name>` to the first value of `<iterable>` and runs the block of code.  It then gets the next value of `<iterable>` and runs the block again until `<iterable>` is exhausted."
     ]
    },
    {
     "cell_type": "code",
     "collapsed": true,
     "input": [
      "for fruit in fruits:\n",
      "    print fruit"
     ],
     "language": "python",
     "metadata": {},
     "outputs": []
    },
    {
     "cell_type": "markdown",
     "metadata": {},
     "source": [
      "`range(6)` returns a list of integers from 0 to 5.  "
     ]
    },
    {
     "cell_type": "code",
     "collapsed": false,
     "input": [
      "print range(6)\n",
      "for i in range(6):\n",
      "    print i"
     ],
     "language": "python",
     "metadata": {},
     "outputs": []
    },
    {
     "cell_type": "markdown",
     "metadata": {},
     "source": [
      "Since `range` returns a list, we can use it to count from 0 to `len(fruits)-1`, and use these numbers to access the contents of the list `fruits`.   This loop prints both the items and their indexes."
     ]
    },
    {
     "cell_type": "code",
     "collapsed": true,
     "input": [
      "# Use range for a range on integers\n",
      "for i in range(len(fruits)):\n",
      "    print i, fruits[i]"
     ],
     "language": "python",
     "metadata": {},
     "outputs": []
    },
    {
     "cell_type": "markdown",
     "metadata": {},
     "source": [
      "`zip` is a function that takes two lists and returns a list of tuples.  "
     ]
    },
    {
     "cell_type": "code",
     "collapsed": false,
     "input": [
      "fruits = ['apples', 'oranges', 'pears', 'bananas']\n",
      "prices = [0.49, 0.99, 1.49, 0.32]\n",
      "print zip(fruits, prices)"
     ],
     "language": "python",
     "metadata": {},
     "outputs": []
    },
    {
     "cell_type": "markdown",
     "metadata": {},
     "source": [
      "We can use this list to go through both lists at the same time:"
     ]
    },
    {
     "cell_type": "code",
     "collapsed": true,
     "input": [
      "# Use zip to iterate over two lists at once\n",
      "fruits = ['apples', 'oranges', 'pears', 'bananas']\n",
      "prices = [0.49, 0.99, 1.49, 0.32]\n",
      "for fruit, price in zip(fruits, prices):\n",
      "    print fruit, \"cost\", price, \"each\"\n"
     ],
     "language": "python",
     "metadata": {},
     "outputs": []
    },
    {
     "cell_type": "markdown",
     "metadata": {},
     "source": [
      "`.items()` is a method defined for dictionaries that allows us to easily iterate over key, value pairs.  It returns a list of tuples `[(key1, value1), (key2, value2)...]`"
     ]
    },
    {
     "cell_type": "code",
     "collapsed": true,
     "input": [
      "# Use \"items\" to iterate over a dictionary\n",
      "# Note the order is non-deterministic\n",
      "prices = {'apples': 0.49, 'oranges': 0.99, 'pears': 1.49, 'bananas': 0.32}\n",
      "for fruit, price in prices.items():\n",
      "    print fruit, \"cost\", price, \"each\""
     ],
     "language": "python",
     "metadata": {},
     "outputs": []
    },
    {
     "cell_type": "markdown",
     "metadata": {},
     "source": [
      "We can even use the data to modify variables:"
     ]
    },
    {
     "cell_type": "code",
     "collapsed": true,
     "input": [
      "# Calculating a sum\n",
      "values = [1254, 95818, 61813541, 1813, 4]\n",
      "total = 0\n",
      "for x in values:\n",
      "    total = total + x\n",
      "print total"
     ],
     "language": "python",
     "metadata": {},
     "outputs": []
    },
    {
     "cell_type": "markdown",
     "metadata": {},
     "source": [
      "## Short Exercise\n",
      "Using a loop, calculate the factorial of 7 (the product of all positive integers up to and including 7)."
     ]
    },
    {
     "cell_type": "code",
     "collapsed": false,
     "input": [],
     "language": "python",
     "metadata": {},
     "outputs": []
    },
    {
     "cell_type": "markdown",
     "metadata": {},
     "source": [
      "## break, continue, and else\n",
      "\n",
      "A `break` statement causes a loop to stop iterating immediately, without finishing the current block.  It helps\n",
      "avoid infinite loops by cutting off loops when they're clearly going\n",
      "nowhere."
     ]
    },
    {
     "cell_type": "code",
     "collapsed": true,
     "input": [
      "reasonable = 10\n",
      "for n in range(1,2000):\n",
      "    if n == reasonable:\n",
      "        break\n",
      "    print n"
     ],
     "language": "python",
     "metadata": {},
     "outputs": []
    },
    {
     "cell_type": "markdown",
     "metadata": {},
     "source": [
      "`continue` causes the loop to skip immediately to the beginning of the next iteration,\n",
      "without completing the rest of the commands in the indented block."
     ]
    },
    {
     "cell_type": "code",
     "collapsed": true,
     "input": [
      "reasonable = 10\n",
      "for n in range(1,20):\n",
      "    if n == reasonable:\n",
      "      continue\n",
      "    print n"
     ],
     "language": "python",
     "metadata": {},
     "outputs": []
    },
    {
     "cell_type": "markdown",
     "metadata": {},
     "source": [
      "What is the difference between the output of these two?\n",
      "\n",
      "We can combine loops and flow control to take actions that are more complex, and that depend on the data.  First, let us define a dictionary with some names and titles, and a list with a subset of the names we will treat differently."
     ]
    },
    {
     "cell_type": "code",
     "collapsed": false,
     "input": [
      "knights = {\"Sir Belvedere\":\"the Wise\", \n",
      "           \"Sir Lancelot\":\"the Brave\", \n",
      "           \"Sir Galahad\":\"the Pure\", \n",
      "           \"Sir Robin\":\"the Brave\", \n",
      "           \"The Black Knight\":\"John Cleese\"} # create a dict with names and titles\n",
      "favorites = knights.keys()      # create a list of favorites with all the knights\n",
      "favorites.remove(\"Sir Robin\") # change favorites to include all but one.\n",
      "print knights\n",
      "print favorites"
     ],
     "language": "python",
     "metadata": {},
     "outputs": []
    },
    {
     "cell_type": "markdown",
     "metadata": {},
     "source": [
      "We can loop through the dict of names and titles and do one of two different things for each by putting an `if` statement inside the `for` loop:"
     ]
    },
    {
     "cell_type": "code",
     "collapsed": true,
     "input": [
      "for name, title in knights.items(): \n",
      "    string = name + \", \"\n",
      "    if name in favorites:   # this returns True if any of the values in favorites match.\n",
      "        string = string + title\n",
      "    else:\n",
      "        string = string + title + \", but not quite so brave as Sir Lancelot.\" \n",
      "    print string"
     ],
     "language": "python",
     "metadata": {},
     "outputs": []
    },
    {
     "cell_type": "markdown",
     "metadata": {},
     "source": [
      "# Reading from a file"
     ]
    },
    {
     "cell_type": "code",
     "collapsed": true,
     "input": [
      "my_file = open(\"example.txt\")\n",
      "for line in my_file:\n",
      "    print line.strip()\n",
      "my_file.close()"
     ],
     "language": "python",
     "metadata": {},
     "outputs": []
    },
    {
     "cell_type": "markdown",
     "metadata": {},
     "source": [
      "# Writing to a file"
     ]
    },
    {
     "cell_type": "code",
     "collapsed": true,
     "input": [
      "new_file = open(\"example2.txt\", \"w\")\n",
      "lines = ['Does this lion eat ants?', 'have you confused your cat recently?', \"It's just a flesh wound!\"]\n",
      "for i in lines:\n",
      "    new_file.write(i + '\\n')\n",
      "new_file.close()"
     ],
     "language": "python",
     "metadata": {},
     "outputs": []
    },
    {
     "cell_type": "markdown",
     "metadata": {},
     "source": [
      "# Longer Exercise: Convert genotypes\n",
      "If most of this material is brand new to you, your goal is to complete Part 1. If you are more experienced, please move on to Part 2 and Part 3. And don't forget to talk to your neighbor!"
     ]
    },
    {
     "cell_type": "markdown",
     "metadata": {},
     "source": [
      "### Motivation:\n",
      "A biologist is interested in the genetic basis of height. She measures the heights of many subjects and sends off their DNA samples to a core for genotyping arrays. These arrays determine the DNA bases at the variable sites of the genome (known as single nucleotide polymorphisms, or SNPs). Since humans are diploid, i.e. have two of each chromosome, each data point will be two DNA bases corresponding to the two chromosomes in each individual. At each SNP, there will be only three possible genotypes, e.g. AA, AG, GG for an A/G SNP. In order to test the correlation between a SNP genotype and height, she wants to perform a regression with an additive genetic model. However, she cannot do this with the data in the current form. She needs to convert the genotypes, e.g. AA, AG, and GG, to the numbers 0, 1, and 2, respectively (in the example the number corresponds the number of G bases the person has at that SNP). Since she has too much data to do this manually, e.g. in Excel, she comes to you for ideas of how to efficiently transform the data."
     ]
    },
    {
     "cell_type": "markdown",
     "metadata": {},
     "source": [
      "## Part 1:\n",
      "Create a new list which has the converted genotype for each subject ('AA' -> 0, 'AG' -> 1, 'GG' -> 2)."
     ]
    },
    {
     "cell_type": "code",
     "collapsed": true,
     "input": [
      "genos = ['AA', 'GG', 'AG', 'AG', 'GG']\n",
      "genos_new = []  # define an empty list.  Your code needs to fill in the values.\n",
      "# Your code goes here"
     ],
     "language": "python",
     "metadata": {},
     "outputs": []
    },
    {
     "cell_type": "markdown",
     "metadata": {},
     "source": [
      "Check your work:"
     ]
    },
    {
     "cell_type": "code",
     "collapsed": false,
     "input": [
      "genos_new == [0, 2, 1, 1, 2]"
     ],
     "language": "python",
     "metadata": {},
     "outputs": []
    },
    {
     "cell_type": "markdown",
     "metadata": {},
     "source": [
      "## Part 2:\n",
      "Sometimes there are errors and the genotype cannot be determined. Adapt your code from above to deal with this problem (in this example missing data is assigned NA for \"Not Available\").  **Note: the input and output variables have different names here and in the previous exercise.  Don't read from `genos_new`.**"
     ]
    },
    {
     "cell_type": "code",
     "collapsed": true,
     "input": [
      "genos_w_missing = ['AA', 'NA', 'GG', 'AG', 'AG', 'GG', 'NA']\n",
      "genos_w_missing_new = []   # define an empty list.  Your code needs to fill in the values.\n",
      "# The missing data should not be converted to a number, but remain 'NA' in the new list"
     ],
     "language": "python",
     "metadata": {},
     "outputs": []
    },
    {
     "cell_type": "markdown",
     "metadata": {},
     "source": [
      "Check your work:"
     ]
    },
    {
     "cell_type": "code",
     "collapsed": false,
     "input": [
      "genos_w_missing_new == [0, 'NA', 2, 1, 1, 2, 'NA']"
     ],
     "language": "python",
     "metadata": {},
     "outputs": []
    },
    {
     "cell_type": "markdown",
     "metadata": {},
     "source": [
      "## Part 3:\n",
      "The file genos.txt has a column of genotypes. Read in the data and convert the genotypes as above. Hint: You'll need to use the built-in string method strip to remove the new-line characters (See the example of reading in a file above. We will cover string methods in the next section)."
     ]
    },
    {
     "cell_type": "code",
     "collapsed": true,
     "input": [
      "# Store the genotypes from genos.txt in this list\n",
      "genos_from_file = []"
     ],
     "language": "python",
     "metadata": {},
     "outputs": []
    },
    {
     "cell_type": "markdown",
     "metadata": {},
     "source": [
      "Check your work:"
     ]
    },
    {
     "cell_type": "code",
     "collapsed": false,
     "input": [
      "genos_from_file[:15] == [2, 2, 1, 1, 0, 0, 2, 2, 2, 0, 'NA', 1, 0, 0, 2]"
     ],
     "language": "python",
     "metadata": {},
     "outputs": []
    },
    {
     "cell_type": "markdown",
     "metadata": {},
     "source": [
      "# Bonus material: List comprehensions"
     ]
    },
    {
     "cell_type": "markdown",
     "metadata": {},
     "source": [
      "Python has another way to perform iteration called list comprehensions.  These are succinct ways to perform routine initialization or setting of variables."
     ]
    },
    {
     "cell_type": "code",
     "collapsed": false,
     "input": [
      "# Multiply every number in a list by 2 using a for loop\n",
      "nums1 = [5, 1, 3, 10]\n",
      "nums2 = []\n",
      "for i in range(len(nums1)):\n",
      "    nums2.append(nums1[i] * 2)\n",
      "    \n",
      "print nums2"
     ],
     "language": "python",
     "metadata": {},
     "outputs": []
    },
    {
     "cell_type": "code",
     "collapsed": false,
     "input": [
      "# Multiply every number in a list by 2 using a list comprehension\n",
      "nums2 = [x * 2 for x in nums1]\n",
      "\n",
      "print nums2"
     ],
     "language": "python",
     "metadata": {},
     "outputs": []
    },
    {
     "cell_type": "code",
     "collapsed": false,
     "input": [
      "# Multiply every number in a list by 2, but only if the number is greater than 4\n",
      "nums1 = [5, 1, 3, 10]\n",
      "nums2 = []\n",
      "for i in range(len(nums1)):\n",
      "    if nums1[i] > 4:\n",
      "        nums2.append(nums1[i] * 2)\n",
      "    \n",
      "print nums2"
     ],
     "language": "python",
     "metadata": {},
     "outputs": []
    },
    {
     "cell_type": "code",
     "collapsed": false,
     "input": [
      "# And using a list comprehension\n",
      "nums2 = [x * 2 for x in nums1 if x > 4]\n",
      "\n",
      "print nums2"
     ],
     "language": "python",
     "metadata": {},
     "outputs": []
    }
   ],
   "metadata": {}
  }
 ]
}<|MERGE_RESOLUTION|>--- conflicted
+++ resolved
@@ -372,13 +372,9 @@
      "metadata": {},
      "source": [
       "## Exercise\n",
-<<<<<<< HEAD
-      "Write an `if` statement that prints whether x is even or odd."
-=======
-      "Write an if statement that prints whether x is even or odd.  \n",
+      "Write an `if` statement that prints whether x is even or odd. \n",
       "\n",
       "Hint:  % is the **modular division operator**.  `a % b` returns the remainder after a is divided by b: "
->>>>>>> 8d6edd93
      ]
     },
     {
