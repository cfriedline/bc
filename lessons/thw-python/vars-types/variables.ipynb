{
 "metadata": {
  "name": "variables"
 },
 "nbformat": 3,
 "nbformat_minor": 0,
 "worksheets": [
  {
   "cells": [
    {
     "cell_type": "markdown",
     "metadata": {},
     "source": [
      "## Python, IPython, and the basics\n",
      "\n",
      "\n",
      "* * * * *\n",
      "\n",
      "**Based on Lecture Materials By: Milad Fatenejad, Katy Huff, Joshua R. Smith, Tommy Guy, Will Trimble, and many more**"
     ]
    },
    {
     "cell_type": "markdown",
     "metadata": {},
     "source": [
      "## Introduction\n",
      "\n",
      "This lecture is on basic programming in python. In order to do the examples, we are going to use an environment called IPython Notebook.  I expect this lecture to be interactive, so stop me at any point if you have questions. The correct power dynamic is that people are the masters and the machines are servants. The computer is a hammer; it exists to help us get things done.  We can hammer nails with the handle, with the claw of the hammer; some of us even hammer nails with bricks.  But when you learn what part of the hammer works best with nails, and have some experience swinging it, you spend less time worrying about the hammering and more time worrying about your furniture."
     ]
    },
    {
     "cell_type": "markdown",
     "metadata": {},
     "source": [
      "So now would be a good time to roll out [PEP 20, The Zen of Python](http://www.python.org/dev/peps/pep-0020/)\n",
      "\n",
      "> Beautiful is better than ugly.  \n",
      "> Explicit is better than implicit.  \n",
      "> Simple is better than complex.  \n",
      "> Complex is better than complicated.  \n",
      "> Flat is better than nested.  \n",
      "> Sparse is better than dense.  \n",
      "> Readability counts.  \n",
      "> Special cases aren't special enough to break the rules.  \n",
      "> Although practicality beats purity.  \n",
      "> Errors should never pass silently.  \n",
      "> Unless explicitly silenced.  \n",
      "> In the face of ambiguity, refuse the temptation to guess.  \n",
      "> There should be one-- and preferably only one --obvious way to do it.  \n",
      "> Although that way may not be obvious at first unless you're Dutch.  \n",
      "> Now is better than never.   \n",
      "> Although never is often better than *right* now.  \n",
      "> If the implementation is hard to explain, it's a bad idea.  \n",
      "> If the implementation is easy to explain, it may be a good idea.  \n",
      "> Namespaces are one honking great idea -- let's do more of those!  "
     ]
    },
    {
     "cell_type": "markdown",
     "metadata": {},
     "source": [
      "Here are some links to tutorials and reference material.\n",
      "\n",
      "* [Dive into Python](http://www.diveintopython.net/toc/index.html)\n",
      "* [Software Carpentry's Python Lectures](http://software-carpentry.org/4_0/python/)\n",
      "* [IPython: A System for Interactive Scientific Computing](http://dx.doi.org/10.1109/MCSE.2007.53)\n",
      "* [How to Think Like a Computer Scientist](http://www.greenteapress.com/thinkpython/thinkpython.html)\n",
      "* [Google's python class](https://developers.google.com/edu/python/)\n",
      "* [The python documentation](http://docs.python.org/2.7/)"
     ]
    },
    {
     "cell_type": "markdown",
     "metadata": {},
     "source": [
      "## Python environments\n",
      "\n",
      "You can run python commands in a handful of ways; you can create executable scripts, you can run the python interpreter, you can run IPython, or you can run IPython notebook.  IPython is an alternative to the built-in Python interpreter with some nice features.  IPython notebook gives you interactive access to the python interpreter from within a browser window, and it allows you to save your commands as a \"notebook\".\n",
      "\n",
      "Let's give the built-in interpreter a spin just this once.  Open a **Terminal** window, which starts your default shell.  Type "
     ]
    },
    {
     "cell_type": "markdown",
     "metadata": {},
     "source": [
      "    python "
     ]
    },
    {
     "cell_type": "markdown",
     "metadata": {},
     "source": [
      "And you should see python start up.  Type "
     ]
    },
    {
     "cell_type": "markdown",
     "metadata": {},
     "source": [
      "    print \"Fresh out of parrots\""
     ]
    },
    {
     "cell_type": "markdown",
     "metadata": {},
     "source": [
      "Note the black-and-white wallpaper.\n",
      "\n",
      "Escape from python with \n",
      "\n",
      "    quit()"
     ]
    },
    {
     "cell_type": "markdown",
     "metadata": {},
     "source": [
      "***\n",
      "\n",
      "\n",
      "\n",
      "IPython has more useful features for interactive use than the standard python interpreter, but it works in the same way--it is interactive, and you get there from the command line.  IPython Notebook uses javascript to allow you to enter python commands in your browser and show you the result in the browser.  We'll use it from here on out."
     ]
    },
    {
     "cell_type": "code",
     "collapsed": true,
     "input": [
      "print \"hello world\""
     ],
     "language": "python",
     "metadata": {},
     "outputs": []
    },
    {
     "cell_type": "markdown",
     "metadata": {},
     "source": [
      "## Navigating in IPython Notebook\n",
      "\n",
      "The box above is called the input cell; commands you put here will be fed to the python interpreter one at a time when you press **Shift-ENTER**.  \n",
      "\n",
      "The output of the command, or the error message, appears below the line you entered it on.\n",
      "\n",
      "The panel which may appear on the left has some notebook options; you can minimize the panel by double-clicking on the bar separating the windows. "
     ]
    },
    {
     "cell_type": "code",
     "collapsed": true,
     "input": [
      "print \"Try and tell that to the young people\"\n",
      "print \"of today--they won't believe you.\""
     ],
     "language": "python",
     "metadata": {},
     "outputs": []
    },
    {
     "cell_type": "markdown",
     "metadata": {},
     "source": [
      "If you hit **ENTER** only, IPython Notebook gives you another line in the current cell.  \n",
      "\n",
      "This allows you to compose multi-line commands and submit them to python all at once.  "
     ]
    },
    {
     "cell_type": "markdown",
     "metadata": {},
     "source": [
      "Up and down arrows will allow you to move the cursor to different cells in the notebook, including these cells containing text (which you can edit in your browser).  \n",
      "\n",
      "Only the cells for which you press Shift-ENTER or Control-ENTER will be executed by the python interpreter.   "
     ]
    },
    {
     "cell_type": "markdown",
     "metadata": {},
     "source": [
      "You can enter the same line over and over again into the interpreter.  It's weird, but it's life. "
     ]
    },
    {
     "cell_type": "code",
     "collapsed": true,
     "input": [
      "i = 0"
     ],
     "language": "python",
     "metadata": {},
     "outputs": []
    },
    {
     "cell_type": "markdown",
     "metadata": {},
     "source": [
      "**Shift-ENTER** executes and moves to the next cell.  \n",
      "\n",
      "**Control-ENTER** (**Cmd-ENTER** on Macs) executes the cell and does *not* move to the next cell.  \n",
      "\n",
      "Try entering this cell a few times:  "
     ]
    },
    {
     "cell_type": "code",
     "collapsed": true,
     "input": [
      "i = i + 1\n",
      "print i"
     ],
     "language": "python",
     "metadata": {},
     "outputs": []
    },
    {
     "cell_type": "markdown",
     "metadata": {},
     "source": [
      "If you want to create new empty cells, you can use Insert -> Insert Cell Below or use the Insert Cell Below button at the top of the notebook."
     ]
    },
    {
     "cell_type": "markdown",
     "metadata": {},
     "source": [
      "## Getting Help\n",
      "\n",
      "\n",
      "\n",
      "IPython has some nice help features. Let's say we want to know more about the integer data type. There are at least two ways to do this task:"
     ]
    },
    {
     "cell_type": "code",
     "collapsed": true,
     "input": [
      "help(int)"
     ],
     "language": "python",
     "metadata": {},
     "outputs": []
    },
    {
     "cell_type": "markdown",
     "metadata": {},
     "source": [
      "which displays a scrolling text help, or"
     ]
    },
    {
     "cell_type": "code",
     "collapsed": true,
     "input": [
      "int?"
     ],
     "language": "python",
     "metadata": {},
     "outputs": []
    },
    {
     "cell_type": "markdown",
     "metadata": {},
     "source": [
      "Which displays a shorter help summary in the magic pane at the bottom of the screen.  You can minimize the magic pane when it gets in your way."
     ]
    },
    {
     "cell_type": "markdown",
     "metadata": {},
     "source": [
      "If you wanted to see all the built-in commands available for something, use the `dir` command. Check out all of the methods of the object \"Hello world\", which are shared by all objects of the str type."
     ]
    },
    {
     "cell_type": "code",
     "collapsed": true,
     "input": [
      "dir(\"Hello world\")"
     ],
     "language": "python",
     "metadata": {},
     "outputs": []
    },
    {
     "cell_type": "markdown",
     "metadata": {},
     "source": [
      "There's a method that looks important -- `.swapcase()`.  Let's see what it does:  "
     ]
    },
    {
     "cell_type": "code",
     "collapsed": true,
     "input": [
      "\"Hello world\".swapcase()"
     ],
     "language": "python",
     "metadata": {},
     "outputs": []
    },
    {
     "cell_type": "markdown",
     "metadata": {},
     "source": [
      "Hrm.  Ahem."
     ]
    },
    {
     "cell_type": "markdown",
     "metadata": {},
     "source": [
      "## Executing code in files\n",
      "\n",
      "If your code is in a file, you can execute it from the IPython shell with the **%run** command. Execute `hello.py` like so"
     ]
    },
    {
     "cell_type": "code",
     "collapsed": true,
     "input": [
      "%run hellp.py"
     ],
     "language": "python",
     "metadata": {},
     "outputs": []
    },
    {
     "cell_type": "markdown",
     "metadata": {},
     "source": [
      "*Ooops.*  We misspelled **hello.py**, and python is giving us an error message.  Change the line above to hello.py, hit **Shift-ENTER**, and see what it does."
     ]
    },
    {
     "cell_type": "markdown",
     "metadata": {},
     "source": [
      "## Clearing IPython\n",
      "\n",
      "\n",
      "\n",
      "To clear everything from IPython, use the %reset command."
     ]
    },
    {
     "cell_type": "code",
     "collapsed": true,
     "input": [
      "mystring = \"And three shall be the count.\" \n",
      "print mystring"
     ],
     "language": "python",
     "metadata": {},
     "outputs": []
    },
    {
     "cell_type": "code",
     "collapsed": true,
     "input": [
      "%reset"
     ],
     "language": "python",
     "metadata": {},
     "outputs": []
    },
    {
     "cell_type": "code",
     "collapsed": true,
     "input": [
      "print mystring"
     ],
     "language": "python",
     "metadata": {},
     "outputs": []
    },
    {
     "cell_type": "markdown",
     "metadata": {},
     "source": [
      "Note that the error message contains a recap of the input that caused the error (with an arrow, no less!)   It is objecting that `mystring` is not defined, since we just reset it.\n",
      "\n",
      "## Variables\n",
      "\n",
      "All programming languages have variables, and python is no different. To create a variable, just name it and set it with the equals sign. One important caveat: variable names can only contain letters, numbers, and the underscore character. Let's set a variable."
     ]
    },
    {
     "cell_type": "code",
     "collapsed": true,
     "input": [
      "experiment = \"current vs. voltage\""
     ],
     "language": "python",
     "metadata": {},
     "outputs": []
    },
    {
     "cell_type": "code",
     "collapsed": true,
     "input": [
      "print experiment"
     ],
     "language": "python",
     "metadata": {},
     "outputs": []
    },
    {
     "cell_type": "code",
     "collapsed": true,
     "input": [
      "voltage = 2"
     ],
     "language": "python",
     "metadata": {},
     "outputs": []
    },
    {
     "cell_type": "code",
     "collapsed": true,
     "input": [
      "current = 0.5"
     ],
     "language": "python",
     "metadata": {},
     "outputs": []
    },
    {
     "cell_type": "code",
     "collapsed": true,
     "input": [
      "print voltage, current"
     ],
     "language": "python",
     "metadata": {},
     "outputs": []
    },
    {
     "cell_type": "markdown",
     "metadata": {},
     "source": [
      "This last line shows us a piece of the syntax of the `print` command: if we give `print` comma-separated variables, it prints them with a space between them."
     ]
    },
    {
     "cell_type": "markdown",
     "metadata": {},
     "source": [
      "## Types and Dynamic Typing\n",
      "\n",
      "Like most programming languages, things in python are typed.  Data types reflect the way that the data is ultimately stored as ones and zeroes and affect the operations that are permitted on the data.   We have already defined three different variables: `experiment`, `voltage`, and `current`.  They are stored in three different data types:  `string`, `integer`, and `float`. \n",
      "\n",
      "* `string` data types are for lists of consecutive characters, such as text.  \n",
      "* `int` data types are exact representations of the integers.  \n",
      "* `float` data types, short for floating point numbers, are inexact representations of numbers that are internally stored in scientific notation.\n",
      "\n",
      "There are many other data types, but these are fundamental.\n",
      "\n",
      "You can inspect the type of a variable by using the `type` command."
     ]
    },
    {
     "cell_type": "code",
     "collapsed": true,
     "input": [
      "type(experiment)"
     ],
     "language": "python",
     "metadata": {},
     "outputs": []
    },
    {
     "cell_type": "code",
     "collapsed": true,
     "input": [
      "type(voltage)"
     ],
     "language": "python",
     "metadata": {},
     "outputs": []
    },
    {
     "cell_type": "code",
     "collapsed": true,
     "input": [
      "type(current)"
     ],
     "language": "python",
     "metadata": {},
     "outputs": []
    },
    {
     "cell_type": "markdown",
     "metadata": {},
     "source": [
      "Why should you care about data types?  In some cases, **failing to pay attention to the data types will cause wrong answers**."
     ]
    },
    {
     "cell_type": "markdown",
     "metadata": {},
     "source": [
      "Python is a dynamically typed language (unlike, say, C++). \n",
      "\n",
      "Dynamic typing means that you don't have to declare the type of a variable \n",
      "when you define it; Python just figures out the fundamental data type based \n",
      "on how you set the variable. Lets say you set a variable. Sometime later you \n",
      "can just change the type of data assigned to a variable and Python is \n",
      "perfectly happy about that. \n",
      "\n",
      "Here's an example of dynamic typing. What's the type of data assigned to `voltage`?"
     ]
    },
    {
     "cell_type": "code",
     "collapsed": true,
     "input": [
      "type(voltage)"
     ],
     "language": "python",
     "metadata": {},
     "outputs": []
    },
    {
     "cell_type": "markdown",
     "metadata": {},
     "source": [
      "Lets assign a value of 2.7 (which is clearly a float) to `voltage`. What happens to the type?"
     ]
    },
    {
     "cell_type": "code",
     "collapsed": true,
     "input": [
      "voltage = 2.7"
     ],
     "language": "python",
     "metadata": {},
     "outputs": []
    },
    {
     "cell_type": "code",
     "collapsed": true,
     "input": [
      "type(voltage)"
     ],
     "language": "python",
     "metadata": {},
     "outputs": []
    },
    {
     "cell_type": "markdown",
     "metadata": {},
     "source": [
      "You can even now assign a string to the variable `voltage` and python would be happy to comply."
     ]
    },
    {
     "cell_type": "code",
     "collapsed": true,
     "input": [
      "voltage = \"2.7 volts\""
     ],
     "language": "python",
     "metadata": {},
     "outputs": []
    },
    {
     "cell_type": "code",
     "collapsed": true,
     "input": [
      "type(voltage)"
     ],
     "language": "python",
     "metadata": {},
     "outputs": []
    },
    {
     "cell_type": "markdown",
     "metadata": {},
     "source": [
      "I'll let you ruminate on the pros and cons of this construction while I change the value of voltage back to an `int`:"
     ]
    },
    {
     "cell_type": "code",
     "collapsed": true,
     "input": [
      "voltage = 2"
     ],
     "language": "python",
     "metadata": {},
     "outputs": []
    },
    {
     "cell_type": "markdown",
     "metadata": {},
     "source": [
      "## Coersion\n",
      "\n",
<<<<<<< HEAD
      "Assign three variables, called `versionnumber`, `numberofpythons`, and `thenumberten` with the values 2, 6, and \"ten\" with the types `float`, `int`, and `str` respectively."
=======
      "It is possible to coerce (a fancy and slightly menacing way to say \"convert\") certain types of data to other types. For example, its pretty straightforward to coerce numerical data to strings."
>>>>>>> 8d6edd93
     ]
    },
    {
     "cell_type": "code",
     "collapsed": true,
     "input": [
      "voltage_string = str(voltage)"
     ],
     "language": "python",
     "metadata": {},
     "outputs": []
    },
    {
     "cell_type": "code",
     "collapsed": true,
     "input": [
      "current_string = str(current)"
     ],
     "language": "python",
     "metadata": {},
     "outputs": []
    },
    {
     "cell_type": "code",
     "collapsed": true,
     "input": [
      "voltage_string"
     ],
     "language": "python",
     "metadata": {},
     "outputs": []
    },
    {
     "cell_type": "code",
     "collapsed": true,
     "input": [
      "type(voltage_string)"
     ],
     "language": "python",
     "metadata": {},
     "outputs": []
    },
    {
     "cell_type": "markdown",
     "metadata": {},
     "source": [
      "As you might imagine, you can go the other way in certain cases. Lets say you had numerical data in a string."
     ]
    },
    {
     "cell_type": "code",
     "collapsed": true,
     "input": [
      "resistance_string = \"4.0\""
     ],
     "language": "python",
     "metadata": {},
     "outputs": []
    },
    {
     "cell_type": "code",
     "collapsed": true,
     "input": [
      "resistance = float(resistance_string)"
     ],
     "language": "python",
     "metadata": {},
     "outputs": []
    },
    {
     "cell_type": "code",
     "collapsed": true,
     "input": [
      "resistance"
     ],
     "language": "python",
     "metadata": {},
     "outputs": []
    },
    {
     "cell_type": "code",
     "collapsed": true,
     "input": [
      "type(resistance)"
     ],
     "language": "python",
     "metadata": {},
     "outputs": []
    },
    {
     "cell_type": "markdown",
     "metadata": {},
     "source": [
      "What would happen if you tried to coerce `resistance_string` to an int? What about coercing resistance to an int? Consider the following:"
     ]
    },
    {
     "cell_type": "code",
     "collapsed": false,
     "input": [
      "resistance_string = \"4.0 Ohms\""
     ],
     "language": "python",
     "metadata": {},
     "outputs": []
    },
    {
     "cell_type": "markdown",
     "metadata": {},
     "source": [
      "Do you think you can coerce that string to a numerical type?"
     ]
    },
    {
     "cell_type": "markdown",
     "metadata": {},
     "source": [
      "## Exercise\n",
      "\n",
      "Assign three variables, called `versionnumber`, `numberofpythons`, and `thenumberten` with the values 2, 6, and \"ten\" with the types float, int, and string respectively."
     ]
    },
    {
     "cell_type": "code",
     "collapsed": false,
     "input": [],
     "language": "python",
     "metadata": {},
     "outputs": []
    },
    {
     "cell_type": "markdown",
     "metadata": {},
     "source": [
      "This cell prints the values, so you can check if the values are what you expect:"
     ]
    },
    {
     "cell_type": "code",
     "collapsed": false,
     "input": [
      "print versionnumber\n",
      "print numberofpythons\n",
      "print thenumberten"
     ],
     "language": "python",
     "metadata": {},
     "outputs": []
    },
    {
     "cell_type": "markdown",
     "metadata": {},
     "source": [
<<<<<<< HEAD
      "What would happen if you tried to coerce `resistance_string` to an `int`? What about coercing `resistance` to an `int`? Consider the following:"
=======
      "Test your work.  Run the following three expressions.  If all three evaluate as `True` you have set the data types correctly."
>>>>>>> 8d6edd93
     ]
    },
    {
     "cell_type": "code",
     "collapsed": false,
     "input": [
<<<<<<< HEAD
      "resistance_string = \"4.2 Ohms\""
=======
      "print type(versionnumber) == float\n",
      "print type(numberofpythons) == int\n",
      "print type(thenumberten) == str"
>>>>>>> 8d6edd93
     ],
     "language": "python",
     "metadata": {},
     "outputs": []
    },
    {
     "cell_type": "markdown",
     "metadata": {},
     "source": [
      "## On Being Precise with floats and ints\n",
      "Let's say you had some voltage data that looks like the following\n",
      "\n",
      "    0\n",
      "    0.5\n",
      "    1\n",
      "    1.5\n",
      "    2\n",
      "\n",
      "Obviously, if you just assigned this data individually to a variable, you'd end up with the following types\n",
      "\n",
      "    0   -> int\n",
      "    0.5 -> float\n",
      "    1   -> int\n",
      "    1.5 -> float\n",
      "    2   -> int\n",
      "\n",
      "But what if you wanted all of that data to be floats on its way in? You could assign the variable and then coerce it to type float:"
     ]
    },
    {
     "cell_type": "code",
     "collapsed": true,
     "input": [
      "voltage = float(1)"
     ],
     "language": "python",
     "metadata": {},
     "outputs": []
    },
    {
     "cell_type": "markdown",
     "metadata": {},
     "source": [
      "But that's ugly. If you want what is otherwise an integer to be a float, just add a period at the end"
     ]
    },
    {
     "cell_type": "code",
     "collapsed": true,
     "input": [
      "voltage = 1.0"
     ],
     "language": "python",
     "metadata": {},
     "outputs": []
    },
    {
     "cell_type": "code",
     "collapsed": true,
     "input": [
      "type(voltage)"
     ],
     "language": "python",
     "metadata": {},
     "outputs": []
    },
    {
     "cell_type": "markdown",
     "metadata": {},
     "source": [
      "This point becomes important when we start operating on data in the next section.\n",
      "\n",
      "\n",
      "\n",
      "## Data Operations\n",
      "\n",
      "\n",
      "\n",
      "What's the point of data if we aren't going to do something with it?  Let's get computing."
     ]
    },
    {
     "cell_type": "code",
     "collapsed": true,
     "input": [
      "a = 1"
     ],
     "language": "python",
     "metadata": {},
     "outputs": []
    },
    {
     "cell_type": "code",
     "collapsed": true,
     "input": [
      "b = 2"
     ],
     "language": "python",
     "metadata": {},
     "outputs": []
    },
    {
     "cell_type": "code",
     "collapsed": true,
     "input": [
      "c = a + b"
     ],
     "language": "python",
     "metadata": {},
     "outputs": []
    },
    {
     "cell_type": "code",
     "collapsed": true,
     "input": [
      "c"
     ],
     "language": "python",
     "metadata": {},
     "outputs": []
    },
    {
     "cell_type": "code",
     "collapsed": true,
     "input": [
      "type(a), type(b), type(c)"
     ],
     "language": "python",
     "metadata": {},
     "outputs": []
    },
    {
     "cell_type": "markdown",
     "metadata": {},
     "source": [
      "So we got a value of three for the sum, which also happens to be an integer. Any operation between two integers is another integer. Makes sense.\n",
      "\n",
      "\n",
      "\n",
      "So what about the case where a is an integer and b is a float?"
     ]
    },
    {
     "cell_type": "code",
     "collapsed": true,
     "input": [
      "a = 1"
     ],
     "language": "python",
     "metadata": {},
     "outputs": []
    },
    {
     "cell_type": "code",
     "collapsed": true,
     "input": [
      "b = 2.0"
     ],
     "language": "python",
     "metadata": {},
     "outputs": []
    },
    {
     "cell_type": "code",
     "collapsed": true,
     "input": [
      "c = a + b"
     ],
     "language": "python",
     "metadata": {},
     "outputs": []
    },
    {
     "cell_type": "code",
     "collapsed": true,
     "input": [
      "c"
     ],
     "language": "python",
     "metadata": {},
     "outputs": []
    },
    {
     "cell_type": "code",
     "collapsed": true,
     "input": [
      "type(a), type(b), type(c)"
     ],
     "language": "python",
     "metadata": {},
     "outputs": []
    },
    {
     "cell_type": "markdown",
     "metadata": {},
     "source": [
      "You can do multiplication on numbers as well."
     ]
    },
    {
     "cell_type": "code",
     "collapsed": true,
     "input": [
      "a = 2"
     ],
     "language": "python",
     "metadata": {},
     "outputs": []
    },
    {
     "cell_type": "code",
     "collapsed": true,
     "input": [
      "b = 3"
     ],
     "language": "python",
     "metadata": {},
     "outputs": []
    },
    {
     "cell_type": "code",
     "collapsed": true,
     "input": [
      "c = a * b"
     ],
     "language": "python",
     "metadata": {},
     "outputs": []
    },
    {
     "cell_type": "code",
     "collapsed": true,
     "input": [
      "c"
     ],
     "language": "python",
     "metadata": {},
     "outputs": []
    },
    {
     "cell_type": "code",
     "collapsed": true,
     "input": [
      "type(a), type(b), type(c)"
     ],
     "language": "python",
     "metadata": {},
     "outputs": []
    },
    {
     "cell_type": "markdown",
     "metadata": {},
     "source": [
      "Also division."
     ]
    },
    {
     "cell_type": "code",
     "collapsed": true,
     "input": [
      "a = 1"
     ],
     "language": "python",
     "metadata": {},
     "outputs": []
    },
    {
     "cell_type": "code",
     "collapsed": true,
     "input": [
      "b = 2"
     ],
     "language": "python",
     "metadata": {},
     "outputs": []
    },
    {
     "cell_type": "code",
     "collapsed": true,
     "input": [
      "c = a / b"
     ],
     "language": "python",
     "metadata": {},
     "outputs": []
    },
    {
     "cell_type": "code",
     "collapsed": true,
     "input": [
      "c"
     ],
     "language": "python",
     "metadata": {},
     "outputs": []
    },
    {
     "cell_type": "markdown",
     "metadata": {},
     "source": [
      "**ZING!**\n",
      "\n",
      "This is why type is important. Dividing two integers returnes an integer: this operation calculates the integer part of the quotient and discards the remainder.\n",
      "\n",
      "If everything was a float, the division is what you would expect."
     ]
    },
    {
     "cell_type": "code",
     "collapsed": true,
     "input": [
      "a = 1.0"
     ],
     "language": "python",
     "metadata": {},
     "outputs": []
    },
    {
     "cell_type": "code",
     "collapsed": true,
     "input": [
      "b = 2.0"
     ],
     "language": "python",
     "metadata": {},
     "outputs": []
    },
    {
     "cell_type": "code",
     "collapsed": true,
     "input": [
      "c = a / b"
     ],
     "language": "python",
     "metadata": {},
     "outputs": []
    },
    {
     "cell_type": "code",
     "collapsed": true,
     "input": [
      "c"
     ],
     "language": "python",
     "metadata": {},
     "outputs": []
    },
    {
     "cell_type": "code",
     "collapsed": true,
     "input": [
      "type(a), type(b), type(c)"
     ],
     "language": "python",
     "metadata": {},
     "outputs": []
    },
    {
     "cell_type": "markdown",
     "metadata": {},
     "source": [
      "There are operations that can be done with strings."
     ]
    },
    {
     "cell_type": "code",
     "collapsed": true,
     "input": [
      "firstname = \"Johann\""
     ],
     "language": "python",
     "metadata": {},
     "outputs": []
    },
    {
     "cell_type": "code",
     "collapsed": true,
     "input": [
      "lastname = \"Gambolputty\""
     ],
     "language": "python",
     "metadata": {},
     "outputs": []
    },
    {
     "cell_type": "markdown",
     "metadata": {},
     "source": [
      "When concatenating strings, we must explicitly use the concatenation operator `+` which takes two strings and creates one longer string."
     ]
    },
    {
     "cell_type": "code",
     "collapsed": true,
     "input": [
      "fullname = firstname + lastname"
     ],
     "language": "python",
     "metadata": {},
     "outputs": []
    },
    {
     "cell_type": "code",
     "collapsed": true,
     "input": [
      "print fullname"
     ],
     "language": "python",
     "metadata": {},
     "outputs": []
    },
    {
     "cell_type": "code",
     "collapsed": true,
     "input": [
      "fullname = firstname + \" \" + lastname"
     ],
     "language": "python",
     "metadata": {},
     "outputs": []
    },
    {
     "cell_type": "code",
     "collapsed": true,
     "input": [
      "print fullname"
     ],
     "language": "python",
     "metadata": {},
     "outputs": []
    },
    {
     "cell_type": "markdown",
     "metadata": {},
     "source": [
      "There are other operations defined on string data. Use the `dir` command to find them. One example I'll show is the `.upper()` method. Lets take a look at the documentation."
     ]
    },
    {
     "cell_type": "code",
     "collapsed": true,
     "input": [
      "str.upper?"
     ],
     "language": "python",
     "metadata": {},
     "outputs": []
    },
    {
     "cell_type": "markdown",
     "metadata": {},
     "source": [
      "So we can use it to upper-caseify a string. "
     ]
    },
    {
     "cell_type": "code",
     "collapsed": true,
     "input": [
      "fullname.upper()"
     ],
     "language": "python",
     "metadata": {},
     "outputs": []
    },
    {
     "cell_type": "markdown",
     "metadata": {},
     "source": [
      "You have to use the parenthesis at the end because upper is a method of the string class.\n",
      "\n",
      "\n",
      "\n",
      "For what its worth, you don't need to have a variable to use the `.upper()` method, you could use it on the string itself."
     ]
    },
    {
     "cell_type": "code",
     "collapsed": true,
     "input": [
      "\"Johann Gambolputty\".upper()"
     ],
     "language": "python",
     "metadata": {},
     "outputs": []
    },
    {
     "cell_type": "markdown",
     "metadata": {},
     "source": [
      "What do you think should happen when you take upper of an int?  What about a string representation of an int?\n",
      "\n",
      "\n",
      "\n",
      "That wraps up this lesson. We tried out the IPython shell and got some experience with ints, floats, and strings. Along the way we talked about some philosophy and how programming is like hammering.  \n",
      "\n",
      "\n",
      "\n",
      "## Miscellaneous scraps\n",
      "\n",
      "## Pasting\n",
      "\n",
      "\n",
      "\n",
      "You can paste things into the IPython console by copying text from your machine with **ctrl+c** and typing **%paste** at the IPython prompt.  The **%paste** is necessary syntax for multi-line clipboard deposits."
     ]
    },
    {
     "cell_type": "code",
     "collapsed": true,
     "input": [
      "%paste  # Use ctrl-c in the browser %paste in the terminal"
     ],
     "language": "python",
     "metadata": {},
     "outputs": []
    }
   ],
   "metadata": {}
  }
 ]
}<|MERGE_RESOLUTION|>--- conflicted
+++ resolved
@@ -599,11 +599,7 @@
      "source": [
       "## Coersion\n",
       "\n",
-<<<<<<< HEAD
-      "Assign three variables, called `versionnumber`, `numberofpythons`, and `thenumberten` with the values 2, 6, and \"ten\" with the types `float`, `int`, and `str` respectively."
-=======
       "It is possible to coerce (a fancy and slightly menacing way to say \"convert\") certain types of data to other types. For example, its pretty straightforward to coerce numerical data to strings."
->>>>>>> 8d6edd93
      ]
     },
     {
@@ -704,7 +700,7 @@
      "cell_type": "code",
      "collapsed": false,
      "input": [
-      "resistance_string = \"4.0 Ohms\""
+      "resistance_string = \"4.2 Ohms\""
      ],
      "language": "python",
      "metadata": {},
@@ -757,24 +753,16 @@
      "cell_type": "markdown",
      "metadata": {},
      "source": [
-<<<<<<< HEAD
-      "What would happen if you tried to coerce `resistance_string` to an `int`? What about coercing `resistance` to an `int`? Consider the following:"
-=======
       "Test your work.  Run the following three expressions.  If all three evaluate as `True` you have set the data types correctly."
->>>>>>> 8d6edd93
      ]
     },
     {
      "cell_type": "code",
      "collapsed": false,
      "input": [
-<<<<<<< HEAD
-      "resistance_string = \"4.2 Ohms\""
-=======
       "print type(versionnumber) == float\n",
       "print type(numberofpythons) == int\n",
       "print type(thenumberten) == str"
->>>>>>> 8d6edd93
      ],
      "language": "python",
      "metadata": {},
