--- conflicted
+++ resolved
@@ -123,12 +123,7 @@
 
 ```{r, eval = TRUE}
 x <- c(0.5, 0.7)
-<<<<<<< HEAD
 x <- c(TRUE, FALSE)
-x <- c(T, F)
-=======
-x <-c (TRUE, FALSE)
->>>>>>> 2c22d831
 x <- c("a", "b", "c", "d", "e")
 x <- 9:100
 x <- c(1+0i, 2+4i)
