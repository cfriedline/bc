#-----------------------------------------------------------
# Re-make lecture materials.
#-----------------------------------------------------------

# Directories.
OUT = _site
LINK_OUT = /tmp/bc-links
BOOK = _book
INSTALL_DIR = $(HOME)/sites/software-carpentry.org/v5

# Source Markdown pages.
MARKDOWN_SRC = \
	LICENSE.md \
	NEW_MATERIAL.md \
	bib.md \
	gloss.md \
	rules.md \
	setup.md \
	team.md \
	$(wildcard shell/novice/*.md) \
	$(wildcard git/novice/*.md) \
	$(wildcard python/novice/*.md) \
<<<<<<< HEAD
	$(wildcard sql/novice/*.md) \
	$(wildcard teaching/novice/*.md)
=======
	$(wildcard sql/novice/*.md)
>>>>>>> 4104159b

NOTEBOOK_SRC = \
<<<<<<< HEAD
	$(wildcard python/novice/??-*.ipynb) \
	$(wildcard sql/novice/??-*.ipynb)
=======
	$(wildcard shell/novice/*.ipynb) \
	$(wildcard git/novice/*.ipynb) \
	$(wildcard python/novice/*.ipynb) \
	$(wildcard sql/novice/*.ipynb)

# Slides.
SLIDES_SRC = \
	$(wildcard slides/*.html)
SLIDES_DST = \
	$(patsubst %.html,$(OUT)/%.html,$(SLIDES_SRC))
>>>>>>> 4104159b

NOTEBOOK_MD = \
	$(patsubst %.ipynb,%.md,$(NOTEBOOK_SRC))

HTML_DST = \
	$(patsubst %.md,$(OUT)/%.html,$(MARKDOWN_SRC)) \
	$(patsubst %.md,$(OUT)/%.html,$(NOTEBOOK_MD))

<<<<<<< HEAD
BOOK_SRC = \
	intro.md \
	shell/novice/index.md $(wildcard shell/novice/*-*.md) \
	git/novice/index.md $(wildcard git/novice/*-*.md) \
	python/novice/index.md $(patsubst %.ipynb,%.md,$(wildcard python/novice/??-*.ipynb)) \
	sql/novice/index.md $(patsubst %.ipynb,%.md,$(wildcard sql/novice/??-*.ipynb)) \
	extras/novice/index.md $(wildcard extras/novice/*-*.md) \
	teaching/novice/index.md  $(wildcard teaching/novice/*-*.md) \
	ref/novice/index.md  $(wildcard ref/novice/*-*.md) \
	bib.md \
	tmp/gloss.md \
	rules.md \
	team.md \
	LICENSE.md

BOOK_TMP = \
	$(patsubst %,tmp/%,$(BOOK_SRC))

BOOK_DST = $(OUT)/book.html

.SECONDARY : $(NOTEBOOK_MD)
=======
# Mark cached versions of compiled notebooks as SECONDARY so that GNU
# Make won't delete them after rebuilding.
.SECONDARY : $(NOTEBOOK_TMP)
>>>>>>> 4104159b

#-----------------------------------------------------------

# Default action: show available commands (marked with double '#').
all : commands

## install  : install.
install : $(OUT)/index.html
	rm -rf $(INSTALL_DIR)
	cp -r _site $(INSTALL_DIR)

<<<<<<< HEAD
## site     : build site.
site : $(OUT)/index.html

# Build HTML versions of Markdown source files using Jekyll.
$(OUT)/index.html : $(MARKDOWN_SRC) $(NOTEBOOK_MD)
	jekyll -t build -d $(OUT)
	mv $(OUT)/NEW_MATERIAL.html $(OUT)/index.html
	sed -i -e 's!img src="python/novice/!img src="!g' $(OUT)/python/novice/??-*.html

# Build Markdown versions of IPython Notebooks.
%.md : %.ipynb _templates/ipynb.tpl
	ipython nbconvert --template=_templates/ipynb.tpl --to=markdown --output="$(subst .md,,$@)" "$<"

## book     : build all-in-one book version of material.
book : $(BOOK_DST)

$(BOOK_DST) : $(OUT)/index.html $(BOOK_TMP) _templates/book.tpl tmp/gloss.md bin/make-book.py
	python bin/make-book.py $(BOOK_TMP) \
	| pandoc --email-obfuscation=none --template=_templates/book.tpl -t html -o - \
	| sed -e 's!../../gloss.html#!#g:!g' \
	| sed -e 's!../gloss.html#!#g:!g' \
	> $@

# Patch targets and links in the glossary for inclusion in the book.
tmp/gloss.md : gloss.md
	@mkdir -p $$(dirname $@)
	sed -e 's!](#!](#g:!g' -e 's!<a name="!<a name="#g:!g' $< > $@

# Patch image paths in the sections.
tmp/shell/novice/%.md : shell/novice/%.md
	@mkdir -p $$(dirname $@)
	sed -e 's!<img src="img!<img src="shell/novice/img!g' $< > $@

tmp/git/novice/%.md : git/novice/%.md
	@mkdir -p $$(dirname $@)
	sed -e 's!<img src="img!<img src="git/novice/img!g' $< > $@

tmp/python/novice/%.md : python/novice/%.md
	@mkdir -p $$(dirname $@)
	sed -e 's!<img src="img!<img src="python/novice/img!g' $< > $@

tmp/sql/novice/%.md : sql/novice/%.md
	@mkdir -p $$(dirname $@)
	sed -e 's!<img src="img!<img src="sql/novice/img!g' $< > $@

tmp/extras/novice/%.md : extras/novice/%.md
	@mkdir -p $$(dirname $@)
	sed -e 's!<img src="img!<img src="extras/novice/img!g' $< > $@

# All other Markdown files used in the book.
tmp/%.md : %.md
	@mkdir -p $$(dirname $@)
	cp $< $@

#-----------------------------------------------------------

## commands : show all commands
commands :
	@grep -E '^##' Makefile | sed -e 's/## //g'

## contribs : list contributors (uses .mailmap file)
contribs :
	git log --pretty=format:%aN | sort | uniq
=======
## check    : build site.
#  We know we're done when the compiled IPython Notebook files are
#  in the output directory.
check : $(OUT)/index.html

# Build HTML versions of Markdown source files using Jekyll.  This always
# erases and re-creates the output directory.
$(OUT)/index.html : $(MARKDOWN_SRC) $(NOTEBOOK_MD) $(SLIDES_SRC)
	jekyll -t build -d $(OUT)
	mv $(OUT)/NEW_MATERIAL.html $(OUT)/index.html

# Build Markdown versions of IPython Notebooks.
%.md : %.ipynb
	ipython nbconvert --template=./swc.tpl --to=markdown --output="$(subst .md,,$@)" "$<"
>>>>>>> 4104159b

## fixme    : find places where fixes are needed.
fixme :
	@grep -i -n FIXME $$(find -f shell git python sql -type f -print | grep -v .ipynb_checkpoints)

## gloss    : check glossary
gloss :
	@bin/gloss.py ./gloss.md $(MARKDOWN_DST) $(NOTEBOOK_DST)

## images   : create a temporary page to display images
images :
	@bin/make-image-page.py $(MARKDOWN_SRC) $(NOTEBOOK_SRC) > image-page.html
	@echo "Open ./image-page.html to view images"

## links    : check links
# Depends on linklint, an HTML link-checking module from
# http://www.linklint.org/, which has been put in bin/linklint.
# Look in output directory's 'error.txt' file for results.
links :
	@bin/linklint -doc $(LINK_OUT) -textonly -root $(OUT) /@

## valid    : check validity of HTML book.
valid : tmp-book.html
	xmllint --noout tmp-book.html 2>&1 | python bin/unwarn.py

## clean    : clean up
<<<<<<< HEAD
clean : tidy
	@rm -rf $(OUT) $(NOTEBOOK_MD)

## tidy     : clean up intermediate files only
tidy :
	@rm -rf \
	image-page.html \
	tmp \
	$$(find . -name '*~' -print) \
	$$(find . -name '*.pyc' -print) \
	$$(find . -name '??-*_files' -type d -print)
=======
clean :
	rm -rf $(OUT) $(TMP) $$(find . -name '*~' -print) $$(find . -name '*.pyc' -print)
	rm -f $(HTML_DST)
>>>>>>> 4104159b

## show     : show variables
show :
	@echo "OUT" $(OUT)
	@echo "TMP" $(TMP)
	@echo "LINK_OUT" $(LINK_OUT)
	@echo "MARKDOWN_SRC" $(MARKDOWN_SRC)
	@echo "NOTEBOOK_SRC" $(NOTEBOOK_SRC)
	@echo "NOTEBOOK_MD" $(NOTEBOOK_MD)
	@echo "HTML_DST" $(HTML_DST)<|MERGE_RESOLUTION|>--- conflicted
+++ resolved
@@ -20,29 +20,18 @@
 	$(wildcard shell/novice/*.md) \
 	$(wildcard git/novice/*.md) \
 	$(wildcard python/novice/*.md) \
-<<<<<<< HEAD
 	$(wildcard sql/novice/*.md) \
 	$(wildcard teaching/novice/*.md)
-=======
-	$(wildcard sql/novice/*.md)
->>>>>>> 4104159b
 
 NOTEBOOK_SRC = \
-<<<<<<< HEAD
 	$(wildcard python/novice/??-*.ipynb) \
 	$(wildcard sql/novice/??-*.ipynb)
-=======
-	$(wildcard shell/novice/*.ipynb) \
-	$(wildcard git/novice/*.ipynb) \
-	$(wildcard python/novice/*.ipynb) \
-	$(wildcard sql/novice/*.ipynb)
 
 # Slides.
 SLIDES_SRC = \
 	$(wildcard slides/*.html)
 SLIDES_DST = \
 	$(patsubst %.html,$(OUT)/%.html,$(SLIDES_SRC))
->>>>>>> 4104159b
 
 NOTEBOOK_MD = \
 	$(patsubst %.ipynb,%.md,$(NOTEBOOK_SRC))
@@ -51,7 +40,6 @@
 	$(patsubst %.md,$(OUT)/%.html,$(MARKDOWN_SRC)) \
 	$(patsubst %.md,$(OUT)/%.html,$(NOTEBOOK_MD))
 
-<<<<<<< HEAD
 BOOK_SRC = \
 	intro.md \
 	shell/novice/index.md $(wildcard shell/novice/*-*.md) \
@@ -72,12 +60,9 @@
 
 BOOK_DST = $(OUT)/book.html
 
-.SECONDARY : $(NOTEBOOK_MD)
-=======
 # Mark cached versions of compiled notebooks as SECONDARY so that GNU
 # Make won't delete them after rebuilding.
-.SECONDARY : $(NOTEBOOK_TMP)
->>>>>>> 4104159b
+.SECONDARY : $(NOTEBOOK_MD)
 
 #-----------------------------------------------------------
 
@@ -89,7 +74,6 @@
 	rm -rf $(INSTALL_DIR)
 	cp -r _site $(INSTALL_DIR)
 
-<<<<<<< HEAD
 ## site     : build site.
 site : $(OUT)/index.html
 
@@ -153,22 +137,6 @@
 ## contribs : list contributors (uses .mailmap file)
 contribs :
 	git log --pretty=format:%aN | sort | uniq
-=======
-## check    : build site.
-#  We know we're done when the compiled IPython Notebook files are
-#  in the output directory.
-check : $(OUT)/index.html
-
-# Build HTML versions of Markdown source files using Jekyll.  This always
-# erases and re-creates the output directory.
-$(OUT)/index.html : $(MARKDOWN_SRC) $(NOTEBOOK_MD) $(SLIDES_SRC)
-	jekyll -t build -d $(OUT)
-	mv $(OUT)/NEW_MATERIAL.html $(OUT)/index.html
-
-# Build Markdown versions of IPython Notebooks.
-%.md : %.ipynb
-	ipython nbconvert --template=./swc.tpl --to=markdown --output="$(subst .md,,$@)" "$<"
->>>>>>> 4104159b
 
 ## fixme    : find places where fixes are needed.
 fixme :
@@ -195,7 +163,6 @@
 	xmllint --noout tmp-book.html 2>&1 | python bin/unwarn.py
 
 ## clean    : clean up
-<<<<<<< HEAD
 clean : tidy
 	@rm -rf $(OUT) $(NOTEBOOK_MD)
 
@@ -207,11 +174,6 @@
 	$$(find . -name '*~' -print) \
 	$$(find . -name '*.pyc' -print) \
 	$$(find . -name '??-*_files' -type d -print)
-=======
-clean :
-	rm -rf $(OUT) $(TMP) $$(find . -name '*~' -print) $$(find . -name '*.pyc' -print)
-	rm -f $(HTML_DST)
->>>>>>> 4104159b
 
 ## show     : show variables
 show :
