--- conflicted
+++ resolved
@@ -67,11 +67,6 @@
 when that record is deleted.
 See also: [referential integrity](#referential-integrity).
 
-<<<<<<< HEAD
-**<a name="case-insensitive">case insensitive</a>**:
-Treating text as if upper and lower case characters were the same.
-See also: [case sensitive](#case-sensitive).
-=======
 **case insensitive**: <a name="case-insensitive"></a>
 Treating text as if upper and lower case characters were the same
 (e.g., "apple" is treated the same way as "Apple"). See also:
@@ -81,7 +76,6 @@
 Treating text as if upper and lower case characters were *not* the
 same (e.g., "apple" is treated differently from "Apple"). See also:
 [case insensitive](#case-insensitive).
->>>>>>> 290e9528
 
 **<a name="catch">catch</a>** (an exception):
 To handle an [exception](#exception) that has been [raised](#raise)
@@ -587,12 +581,9 @@
 **<a name="test-driven-development">test-driven development</a>** (TDD):
 The practice of writing unit tests *before* writing the code they test.
 
-<<<<<<< HEAD
 **<a name="timestamp">timestamp</a>**:
 A record of when a particular event occurred.
 
-**<a name="tuple">tuple</a>**:
-=======
 **traceback**: <a name="traceback"></a>
 The text that is printed when a program encounters an error. It
 includes information about what the program had been executing when
@@ -601,7 +592,6 @@
 the error.
 
 **tuple**: <a name="tuple"></a>
->>>>>>> 290e9528
 An [immutable](#immutable) [sequence](#sequence) of values.
 
 **<a name="twos-complement">two's complement</a>**:
