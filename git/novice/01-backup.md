--- conflicted
+++ resolved
@@ -150,15 +150,9 @@
 When we run `git commit`,
 Git takes everything we have told it to save by using `git add`
 and stores a copy permanently inside the special `.git` directory.
-<<<<<<< HEAD
 This permanent copy is called a [revision](../../gloss.html#revision). 
 In git parlance, 'git add mars.txt' promoted mars.txt from the working tree to the index,
 and 'git commit -m ....' packaged up everything in the index as a commit that we can return to at a later time if need be. 
-=======
-This permanent copy is called a [revision](../../gloss.html#revision)
-and in this case it is identify by `f22b25e` (your revision will
-have another identifier).
->>>>>>> e5bb7040
 We use the `-m` flag (for "message")
 to record a comment that will help us remember later on what we did and why.
 If we just run `git commit` without the `-m` option,
