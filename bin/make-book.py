--- conflicted
+++ resolved
@@ -9,7 +9,7 @@
 ---'''
 
 def main():
-    print HEADER
+    print(HEADER)
     for filename in sys.argv[1:]:
         with open(filename, 'r') as reader:
             lines = reader.readlines()
@@ -25,11 +25,7 @@
         lines = fix_gloss(filename, lines)
 
         if title:
-<<<<<<< HEAD
-            print format_title(filename, title)
-=======
-            print(make_title(filename, title))
->>>>>>> d89c1fb1
+            print(format_title(filename, title))
         for line in lines:
             print(line.rstrip())
 
