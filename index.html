---
layout: bootcamp
root: .
venue: Euphoric State University
address: 123 College Street, Euphoria
country: United-States
humandate: Feb 17-18, 2020
humantime: 9:00 am - 4:30 pm
startdate: 2020-06-17
enddate: 2020-06-18
latlng: 41.7901128,-87.6007318
registration: restricted
instructor: ["Grace Hopper", "Alan Turing"]
contact: admin@software-carpentry.org
---
<!--
    Edit the values in the parameter block above to be appropriate for your bootcamp.
    Please use three-letter month names for the 'humandate' field.
-->

<!-- Remove the block below. -->
<div align="center">
  <p><strong><em>
      This page is a template for bootcamp home pages.
      <br/>
      Please see
      <a href="https://github.com/swcarpentry/bc">https://github.com/swcarpentry/bc</a>
      for instructions on how to create
      a repository for your bootcamp.
  </em></strong></p>
</div>

<!--
    This block includes the Eventbrite registration widget if 'eventbrite' has been set in the header.
-->
{% if page.eventbrite %}
<iframe src="http://www.eventbrite.com/tickets-external?eid={{page.eventbrite}}&ref=etckt" frameborder="0" width="100%" scrolling="auto"></iframe>
{% endif %}

<<<<<<< HEAD
<h2>Reference Guides</h2>
=======
<h2>General Information</h2>

<p>
  <a href="http://software-carpentry.org">Software Carpentry</a>'s mission
  is to help scientists and engineers become more productive
  by teaching them basic lab skills for computing
  like program design, version control, data management, and task automation.
  This two-day hands-on bootcamp will cover basic concepts and tools;
  participants will be encouraged to help one another
  and to apply what they have learned to their own research problems.
</p>

<!-- This block displays the instructors' names if they are available. -->
{% if page.instructor %}
<p>
  <strong>Instructors:</strong>
  {{page.instructor | join: ', ' %}}
</p>
{% endif %}

<!--
    Modify this block to reflect the target audience for your bootcamp.
    In particular, if it is only open to people from a particular institution,
    or if specialized prerequisite knowledge is required, please mention that.
-->
<p>
  <strong>Who:</strong>
  The course is aimed at graduate students and other researchers.
</p>

<!--
    This block displays the address and links to a map showing directions.
-->
{% if page.latlng %}
<p>
  <strong>Where:</strong>
  {{ page.address }}.
  Get directions with
  <a href="http://www.openstreetmap.org/?mlat={{ page.latlng | replace:',','&mlon=' }}&zoom=16">OpenStreetMap</a>
  or
  <a href="http://maps.google.com/maps?q={{ page.latlng }}">Google Maps</a>.
</p>
{% endif %}

<!--
    Modify the block below if there are any special requirements.
-->
<p>
  <strong>Requirements:</strong>
  Participants must bring a laptop with a few specific software packages installed
  (listed below).
</p>

<!--
    This block automatically inserts a contact email address if one has been specified for the page.
    If one hasn't, this block inserts the generic contact address for Software Carpentry.
-->
<p>
  <strong>Contact</strong>:
  Please mail
  {% if page.contact %}
    <a href='mailto:{{page.contact}}'>{{page.contact}}</a>
  {% else %}
    <a href='mailto:{{site.contact}}'>{{site.contact}}</a>
  {% endif %}
  for more information.
</p>

<hr/>

<!--
    Edit this block to show the syllabus and schedule for your bootcamp.
-->
<h2>Schedule</h2>

<table class="table table-striped">
  <tr>
    <td>Monday</td>
    <td>09:00</td>
    <td>Introduction to task automation with the Unix shell</td>
  </tr>
  <tr>
    <td></td>
    <td></td>
    <td>Coffee will be served at 10:30.</td>
  </tr>
  <tr>
    <td></td>
    <td>12:00</td>
    <td>Lunch break</td>
  </tr>
  <tr>
    <td></td>
    <td>13:00</td>
    <td>Building programs with Python</td>
  </tr>
  <tr>
    <td></td>
    <td></td>
    <td>Coffee will be served at 14:30.</td>
  </tr>
  <tr>
    <td></td>
    <td>16:00</td>
    <td>Wrap-up</td>
  </tr>
  <tr>
    <td>Tuesday</td>
    <td>09:00</td>
    <td>Version control with Git</td>
  </tr>
  <tr>
    <td></td>
    <td></td>
    <td>Coffee will be served at 10:30.</td>
  </tr>
  <tr>
    <td></td>
    <td>12:00</td>
    <td>Lunch break</td>
  </tr>
  <tr>
    <td></td>
    <td>13:00</td>
    <td>Managing data with SQL</td>
  </tr>
  <tr>
    <td></td>
    <td></td>
    <td>Coffee will be served at 14:30.</td>
  </tr>
  <tr>
    <td></td>
    <td>15:00</td>
    <td>Putting it all together</td>
  </tr>
  <tr>
    <td></td>
    <td>16:00</td>
    <td>Wrap-up</td>
  </tr>
</table>

<hr/>

<!--
    Edit the setup instructions below to reflect the bootcamp's intended topics.
    (In particular, most bootcamps teach either Python or R, not both.)
-->

<h2>Setup</h2>

<p>
  To participate in a Software Carpentry bootcamp, 
  you will need working copies of the software described below.
  Please make sure to install everything
  (or at least to download the installers)
  <em>before</em> the start of your bootcamp.
</p>

<h3>Overview</h3>

<div class="row-fluid">
  <div class="span6">
    <h4>Editor</h4>
    <p>
      When you're writing code, it's nice to have a text
      editor that is optimized for writing code, with features
      like automatic color-coding of key words.
    </p>
    <h4>The Bash Shell</h4>
    <p>
      Bash is a commonly-used shell. Using a shell gives you
      more power to do more tasks more quickly with your
      computer.
    </p>
    <h4>Git</h4>
    <p>
      Git is a state-of-the-art version control system. It
      lets you track who made changes to what when and has
      options for easily updating a shared or public version of
      your code on <a href="https://github.com/">github.com</a>.
    </p>
  </div>
  <div class="span6">
    <h4>Python</h4>
    <p>
      Python is becoming more and more popular in scientific computing,
      and it's a great language for teaching general programming concepts due to its easy-to-read syntax.
      We will be using Python version 2.7.
      Installing all the scientific packages for Python individually can be a bit difficult,
      so we recommend using an all-in-one installer.
    </p>
    <h4>R</h4>
    <p>
      R is a programming language that specializes in statistical
      computing. It is a powerful tool for exploratory data analysis. To
      interact with R, we will
      use <a href="http://www.rstudio.com/">RStudio</a>, an interactive
      development environment (IDE).
    </p>
  </div>
</div>

<h3>Windows</h3>

<div class="row-fluid">
  <div class="span6">
    <h4>Software Carpentry Installer</h4>
    <p>For an all-in-one installer:</p>
    <ul>
      <li>
	Download the <a href="https://raw.github.com/swcarpentry/bc/master/setup/swc-windows-installer.py">installer</a>.
      </li>
      <li>
	If the file opens directly in the browser select <strong>File&rarr;Save Page As</strong>
	to download it to your computer.
      </li>
      <li>
	Double click on the file to run it.
      </li>
    </ul>
    <h4>Git Bash</h4>
    <p>
      Install Git for Windows by download and running
      <a href="https://msysgit.googlecode.com/files/Git-1.8.4-preview20130916.exe">the installer</a>
      This will provide you with both Git and Bash in the Git Bash program.
    </p>
  </div>
  <div class="span6">
    <h4>Editor</h4>
    <p>
      <a href="http://notepad-plus-plus.org/">Notepad++</a> is a
      popular free code editor for Windows.
    </p>
    <h4>Python</h4>
    <ul>
      <li>
	Download and install  <a href="http://continuum.io/anacondace.html">Anaconda CE</a>.
      </li>
      <li>
	Use all of the defaults for installation
	<em>except</em> before pressing <strong>Finish</strong>
	make sure to check <strong>Make Anaconda the default Python</strong>.
      </li>
    </ul>
    <h4>R</h4>
    <p>
      Install R by downloading and running
      <a href="http://cran.r-project.org/bin/windows/base/release.htm">this .exe file</a>
      from <a href="http://cran.r-project.org/index.html">CRAN</a>.
      Also, please install the
      <a href="http://www.rstudio.com/ide/download/desktop">RStudio IDE</a>.
    </p>
  </div>
</div>

<h3>Mac OS X</h3>

<div class="row-fluid">
  <div class="span6">
    <h4>Bash</h4>
    <p>
      The default shell in all versions of Mac OS X is bash,
      so no need to install anything.  You access bash from
      the Terminal (found
      in <code>/Applications/Utilities</code>).  You may want
      to keep Terminal in your dock for this workshop.
    </p>
    <h4>Editor</h4>
    <p>
      We recommend
      <a href="http://www.barebones.com/products/textwrangler/">Text Wrangler</a> or
      <a href="http://www.sublimetext.com/">Sublime Text</a>.
    </p>
    <h4>Git</h4>
    <p><em>
	Installing Git may require you to first install XCode.
	This is a very large download (several gigabytes),
	so please do it <strong>before</strong> arriving at the bootcamp.
    </em></p>
    <h5>For Mac OS X 10.7 and higher:</h5>
    <p>
      Go to the
      <a href="https://developer.apple.com/xcode/">Xcode website</a>.
      Get XCode from the App Store making
      certain to install the command line tools (from the
      Download preferences pane). Git is included in the
      command line tools.
    </p>
    <h5>For Mac OS X 10.6</h5>
    <p>
      If you have Mac OS X 10.6,
      first get XCode by going to
      <a href="https://developer.apple.com/downloads/">the Apple developer site</a>.
      You have to sign in with an Apple ID linked to a Developer account.
      If you don't have one,
      you can register and create one.
      Once you log in,
      go to page 8 and find "XCode 3.2.6 and iOS SDK 4.3 for Snow Leopard".
      Click to open that section,
      and then download the <code>.dmg</code> file.
      Finally,
      <a href="http://code.google.com/p/git-osx-installer/downloads/list?can=3">install just git</a>.
    </p>
  </div>
  <div class="span6">
    <h4>Python</h4>
    <p>
      We recommend the all-in-one scientific Python installer
      <a href="http://continuum.io/downloads.html">Anaconda</a>.
      (Installation requires using the shell and if you aren't
      comfortable doing the installation yourself just
      download the installer and we'll help you at the boot
      camp.)
    </p>
    <ol>
      <li>
	Download the installer that matches your operating
	system and save it in your home folder.
      </li>
      <li>
	Open a terminal window.
      </li>
      <li>
	Type <pre>bash Anaconda-</pre> and then press
	tab. The name of the file you just downloaded should
	appear.
      </li>
      <li>
	Press enter. You will follow the text-only
	prompts. When there is a colon at the bottom of the
	screen press the down arrow to move down through the
	text. Type <code>yes</code> and press enter to approve
	the license. Press enter to approve the default
	location for the files. Type <code>yes</code> and
	press enter to prepend Anaconda to
	your <code>PATH</code> (this makes the Anaconda
	distribution the default Python).
      </li>
    </ol>
    <h5>R</h5>
    <p>
      Install R by downloading and running
      <a href="http://cran.r-project.org/bin/macosx/R-latest.pkg">this .pkg file</a>
      from <a href="http://cran.r-project.org/index.html">CRAN</a>.
      Also, please install the
      <a href="http://www.rstudio.com/ide/download/desktop">RStudio IDE</a>.
    </p>
  </div>
</div>

<h3>Linux</h3>
>>>>>>> 5e7d0d86

<div class="row-fluid">
  <div class="span6">
    <h4>Bash</h4>
    <p>
      The default shell is usually <code>bash</code>,
      but if your machine is set up differently
      you can run it by opening a terminal and typing <code>bash</code>.
      There is no need to install anything.
    </p>
    <h4>Git</h4>
    <p>
      If Git is not already available on your machine you can try
      to install it via your distro's package manager
      (e.g. <code>apt-get</code>).
    </p>
    <h4>Editor</h4>
    <p>
      <a href="http://kate-editor.org/">Kate</a> is one option for Linux users.
    </p>
    <h5>R</h5>
    <p>
      You can download the binary files for your distribution
      from <a href="http://cran.r-project.org/index.html">CRAN</a>. Or
      you can use your package manager, e.g. for Debian/Ubuntu
      run <code>apt-get install r-base</code>. Also, please install
      the
      <a href="http://www.rstudio.com/ide/download/desktop">RStudio IDE</a>.
    </p>
  </div>
  <div class="span6">
    <h4>Python</h4>
    <p>
      We recommend the all-in-one scientific Python installer
      <a href="http://continuum.io/downloads.html">Anaconda</a>.
      (Installation requires using the shell and if you aren't
      comfortable doing the installation yourself just
      download the installer and we'll help you at the boot
      camp.)
    </p>
    <ol>
      <li>
	Download the installer that matches your operating
	system and save it in your home folder.
      </li>
      <li>
	Open a terminal window..
      </li>
      <li>
	Type <pre>bash Anaconda-</pre> and then press
	tab. The name of the file you just downloaded should
	appear.
      </li>
      <li>
	Press enter. You will follow the text-only
	prompts. When there is a colon at the bottom of the
	screen press the down arrow to move down through the
	text. Type <code>yes</code> and press enter to approve
	the license. Press enter to approve the default
	location for the files. Type <code>yes</code> and
	press enter to prepend Anaconda to
	your <code>PATH</code> (this makes the Anaconda
	distribution the default Python).
      </li>
    </ol>
  </div>
</div><|MERGE_RESOLUTION|>--- conflicted
+++ resolved
@@ -37,9 +37,6 @@
 <iframe src="http://www.eventbrite.com/tickets-external?eid={{page.eventbrite}}&ref=etckt" frameborder="0" width="100%" scrolling="auto"></iframe>
 {% endif %}
 
-<<<<<<< HEAD
-<h2>Reference Guides</h2>
-=======
 <h2>General Information</h2>
 
 <p>
@@ -116,71 +113,19 @@
 <h2>Schedule</h2>
 
 <table class="table table-striped">
-  <tr>
-    <td>Monday</td>
-    <td>09:00</td>
-    <td>Introduction to task automation with the Unix shell</td>
-  </tr>
-  <tr>
-    <td></td>
-    <td></td>
-    <td>Coffee will be served at 10:30.</td>
-  </tr>
-  <tr>
-    <td></td>
-    <td>12:00</td>
-    <td>Lunch break</td>
-  </tr>
-  <tr>
-    <td></td>
-    <td>13:00</td>
-    <td>Building programs with Python</td>
-  </tr>
-  <tr>
-    <td></td>
-    <td></td>
-    <td>Coffee will be served at 14:30.</td>
-  </tr>
-  <tr>
-    <td></td>
-    <td>16:00</td>
-    <td>Wrap-up</td>
-  </tr>
-  <tr>
-    <td>Tuesday</td>
-    <td>09:00</td>
-    <td>Version control with Git</td>
-  </tr>
-  <tr>
-    <td></td>
-    <td></td>
-    <td>Coffee will be served at 10:30.</td>
-  </tr>
-  <tr>
-    <td></td>
-    <td>12:00</td>
-    <td>Lunch break</td>
-  </tr>
-  <tr>
-    <td></td>
-    <td>13:00</td>
-    <td>Managing data with SQL</td>
-  </tr>
-  <tr>
-    <td></td>
-    <td></td>
-    <td>Coffee will be served at 14:30.</td>
-  </tr>
-  <tr>
-    <td></td>
-    <td>15:00</td>
-    <td>Putting it all together</td>
-  </tr>
-  <tr>
-    <td></td>
-    <td>16:00</td>
-    <td>Wrap-up</td>
-  </tr>
+  <tr> <td>Monday</td>  <td>09:00</td>  <td>Introduction to task automation with the Unix shell</td> </tr>
+  <tr> <td></td>        <td></td>       <td>Coffee will be served at 10:30.</td> </tr>
+  <tr> <td></td>        <td>12:00</td>  <td>Lunch break</td> </tr>
+  <tr> <td></td>        <td>13:00</td>  <td>Building programs with Python</td> </tr>
+  <tr> <td></td>        <td></td>       <td>Coffee will be served at 14:30.</td> </tr>
+  <tr> <td></td>        <td>16:00</td>  <td>Wrap-up</td> </tr>
+  <tr> <td>Tuesday</td> <td>09:00</td>  <td>Version control with Git</td> </tr>
+  <tr> <td></td>        <td></td>       <td>Coffee will be served at 10:30.</td> </tr>
+  <tr> <td></td>        <td>12:00</td>  <td>Lunch break</td> </tr>
+  <tr> <td></td>        <td>13:00</td>  <td>Managing data with SQL</td> </tr>
+  <tr> <td></td>        <td></td>       <td>Coffee will be served at 14:30.</td> </tr>
+  <tr> <td></td>        <td>15:00</td>  <td>Putting it all together</td> </tr>
+  <tr> <td></td>        <td>16:00</td>  <td>Wrap-up</td> </tr>
 </table>
 
 <hr/>
@@ -393,7 +338,6 @@
 </div>
 
 <h3>Linux</h3>
->>>>>>> 5e7d0d86
 
 <div class="row-fluid">
   <div class="span6">
